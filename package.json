{
  "version": "0.0.0",
  "type": "module",
  "scripts": {
    "dev": "vite",
    "build": "NODE_OPTIONS=--max-old-space-size=16384 vite build",
    "serve": "vite preview",
    "prettier:check": "prettier -c .",
    "prettier:format": "prettier -w .",
    "lint": "yarn lint:types && yarn lint:eslint",
    "lint:eslint": "eslint --max-warnings 0 src",
    "lint:eslint-fix": "eslint --max-warnings 0 src --fix",
    "lint:types": "tsc",
    "i18n": "node_modules/i18next-parser/bin/cli.js",
    "i18n:check": "node_modules/i18next-parser/bin/cli.js --fail-on-warnings --fail-on-update",
    "test": "jest",
    "backend": "docker-compose -f backend-docker-compose.yml up"
  },
  "dependencies": {
    "@juggle/resize-observer": "^3.3.1",
    "@livekit/components-react": "^1.1.0",
    "@matrix-org/olm": "https://gitlab.matrix.org/api/v4/projects/27/packages/npm/@matrix-org/olm/-/@matrix-org/olm-3.2.14.tgz",
    "@opentelemetry/api": "^1.4.0",
    "@opentelemetry/context-zone": "^1.9.1",
    "@opentelemetry/exporter-jaeger": "^1.9.1",
    "@opentelemetry/exporter-trace-otlp-http": "^0.41.0",
    "@opentelemetry/instrumentation-document-load": "^0.33.0",
    "@opentelemetry/instrumentation-user-interaction": "^0.33.0",
    "@opentelemetry/sdk-trace-web": "^1.9.1",
    "@radix-ui/react-dialog": "^1.0.4",
    "@radix-ui/react-visually-hidden": "^1.0.3",
    "@react-aria/button": "^3.3.4",
    "@react-aria/focus": "^3.5.0",
    "@react-aria/menu": "^3.3.0",
    "@react-aria/overlays": "^3.7.3",
    "@react-aria/select": "^3.6.0",
    "@react-aria/tabs": "^3.1.0",
    "@react-aria/tooltip": "^3.1.3",
    "@react-aria/utils": "^3.10.0",
    "@react-spring/web": "^9.4.4",
    "@react-stately/collections": "^3.3.4",
    "@react-stately/select": "^3.1.3",
    "@react-stately/tooltip": "^3.0.5",
    "@react-stately/tree": "^3.2.0",
<<<<<<< HEAD
    "@sentry/react": "^6.13.3",
    "@sentry/tracing": "^6.13.3",
    "@types/lodash": "^4.14.199",
=======
    "@sentry/react": "^7.0.0",
    "@sentry/tracing": "^7.0.0",
>>>>>>> 68652918
    "@use-gesture/react": "^10.2.11",
    "@vector-im/compound-design-tokens": "^0.0.6",
    "@vector-im/compound-web": "^0.4.0",
    "@vitejs/plugin-basic-ssl": "^1.0.1",
    "@vitejs/plugin-react": "^4.0.1",
    "buffer": "^6.0.3",
    "classnames": "^2.3.1",
    "events": "^3.3.0",
    "i18next": "^23.0.0",
    "i18next-browser-languagedetector": "^7.0.0",
    "i18next-http-backend": "^2.0.0",
    "livekit-client": "^1.12.3",
    "lodash": "^4.17.21",
    "matrix-js-sdk": "github:matrix-org/matrix-js-sdk#6385c9c0dab8fe67bd3a8992a4777f243fdd1b68",
    "matrix-widget-api": "^1.3.1",
    "normalize.css": "^8.0.1",
    "pako": "^2.0.4",
    "postcss-preset-env": "^9.0.0",
    "posthog-js": "^1.29.0",
    "react": "18",
    "react-dom": "18",
    "react-i18next": "^13.0.0",
    "react-router-dom": "^5.2.0",
    "react-use-clipboard": "^1.0.7",
    "react-use-measure": "^2.1.1",
    "sdp-transform": "^2.14.1",
    "tinyqueue": "^2.0.3",
    "unique-names-generator": "^4.6.0",
    "uuid": "9",
    "vaul": "^0.6.1"
  },
  "devDependencies": {
    "@babel/core": "^7.16.5",
    "@babel/preset-env": "^7.22.20",
    "@babel/preset-react": "^7.22.15",
    "@babel/preset-typescript": "^7.23.0",
    "@react-spring/rafz": "^9.7.3",
    "@react-types/dialog": "^3.5.5",
    "@sentry/vite-plugin": "^2.0.0",
    "@testing-library/jest-dom": "^6.0.0",
    "@testing-library/react": "^14.0.0",
    "@testing-library/user-event": "^14.5.1",
    "@types/content-type": "^1.1.5",
    "@types/d3": "^7.4.0",
    "@types/dom-screen-wake-lock": "^1.0.1",
    "@types/dompurify": "^3.0.2",
    "@types/grecaptcha": "^3.0.4",
    "@types/jest": "^29.5.5",
    "@types/node": "^18.13.0",
    "@types/react-router-dom": "^5.3.3",
    "@types/request": "^2.48.8",
    "@types/sdp-transform": "^2.4.5",
    "@types/uuid": "9",
    "@typescript-eslint/eslint-plugin": "^6.1.0",
    "@typescript-eslint/parser": "^6.1.0",
    "babel-loader": "^9.0.0",
    "babel-plugin-transform-vite-meta-env": "^1.0.3",
    "eslint": "^8.14.0",
    "eslint-config-google": "^0.14.0",
    "eslint-config-prettier": "^9.0.0",
    "eslint-plugin-import": "^2.26.0",
    "eslint-plugin-jsx-a11y": "^6.5.1",
    "eslint-plugin-matrix-org": "^0.4.0",
    "eslint-plugin-react": "^7.29.4",
    "eslint-plugin-react-hooks": "^4.5.0",
    "i18next-parser": "^8.0.0",
    "identity-obj-proxy": "^3.0.0",
    "jest": "^29.2.2",
    "jest-environment-jsdom": "^29.3.1",
    "jest-mock": "^29.5.0",
    "prettier": "^2.6.2",
    "sass": "^1.42.1",
    "typescript": "^5.1.6",
    "vite": "^4.2.0",
    "vite-plugin-html-template": "^1.1.0",
    "vite-plugin-svgr": "^4.0.0"
  },
  "jest": {
    "testEnvironment": "./test/environment.ts",
    "testMatch": [
      "<rootDir>/test/**/*-test.[jt]s?(x)"
    ],
    "transformIgnorePatterns": [
      "/node_modules/(?!d3)+$",
      "/node_modules/(?!internmap)+$"
    ],
    "moduleNameMapper": {
      "\\.css$": "identity-obj-proxy",
      "\\.svg\\?react$": "<rootDir>/test/mocks/svgr.ts",
      "^\\./IndexedDBWorker\\?worker$": "<rootDir>/test/mocks/workerMock.ts",
      "^\\./olm$": "<rootDir>/test/mocks/olmMock.ts"
    },
    "collectCoverage": true,
    "coverageReporters": [
      "text",
      "cobertura"
    ]
  }
}<|MERGE_RESOLUTION|>--- conflicted
+++ resolved
@@ -42,14 +42,9 @@
     "@react-stately/select": "^3.1.3",
     "@react-stately/tooltip": "^3.0.5",
     "@react-stately/tree": "^3.2.0",
-<<<<<<< HEAD
-    "@sentry/react": "^6.13.3",
-    "@sentry/tracing": "^6.13.3",
-    "@types/lodash": "^4.14.199",
-=======
     "@sentry/react": "^7.0.0",
     "@sentry/tracing": "^7.0.0",
->>>>>>> 68652918
+    "@types/lodash": "^4.14.199",
     "@use-gesture/react": "^10.2.11",
     "@vector-im/compound-design-tokens": "^0.0.6",
     "@vector-im/compound-web": "^0.4.0",
