--- conflicted
+++ resolved
@@ -53,13 +53,8 @@
     "i18next-browser-languagedetector": "^6.1.8",
     "i18next-http-backend": "^1.4.4",
     "lodash": "^4.17.21",
-<<<<<<< HEAD
     "matrix-js-sdk": "github:matrix-org/matrix-js-sdk#042f2ed76c501c10dde98a31732fd92d862e2187",
-    "matrix-widget-api": "^1.0.0",
-=======
-    "matrix-js-sdk": "github:matrix-org/matrix-js-sdk#da03c3b529576a8fcde6f2c9a171fa6cca012830",
     "matrix-widget-api": "^1.3.1",
->>>>>>> 15e4c01c
     "mermaid": "^8.13.8",
     "normalize.css": "^8.0.1",
     "pako": "^2.0.4",
