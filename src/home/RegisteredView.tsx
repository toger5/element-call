--- conflicted
+++ resolved
@@ -102,11 +102,7 @@
         }
       });
     },
-<<<<<<< HEAD
-    [client, history, modalState, e2eeEnabled]
-=======
-    [client, history, setJoinExistingCallModalOpen, callType, e2eeEnabled]
->>>>>>> 43d12e81
+    [client, history, setJoinExistingCallModalOpen, e2eeEnabled]
   );
 
   const recentRooms = useGroupCallRooms(client);
