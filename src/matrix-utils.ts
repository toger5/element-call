--- conflicted
+++ resolved
@@ -99,13 +99,8 @@
     localSfuDeviceId: Config.get().temp_sfu?.device_id,
   } as ICreateClientOpts;
 
-<<<<<<< HEAD
-  if (indexedDB && localStorage && !import.meta.env.DEV) {
+  if (indexedDB && localStorage) {
     baseOpts.store = new IndexedDBStore({
-=======
-  if (indexedDB && localStorage) {
-    storeOpts.store = new IndexedDBStore({
->>>>>>> be1db442
       indexedDB: window.indexedDB,
       localStorage,
       dbName: SYNC_STORE_NAME,
