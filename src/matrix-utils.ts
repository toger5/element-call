/*
Copyright 2022 New Vector Ltd

Licensed under the Apache License, Version 2.0 (the "License");
you may not use this file except in compliance with the License.
You may obtain a copy of the License at

http://www.apache.org/licenses/LICENSE-2.0

Unless required by applicable law or agreed to in writing, software
distributed under the License is distributed on an "AS IS" BASIS,
WITHOUT WARRANTIES OR CONDITIONS OF ANY KIND, either express or implied.
See the License for the specific language governing permissions and
limitations under the License.
*/

import { IndexedDBStore } from "matrix-js-sdk/src/store/indexeddb";
import { MemoryStore } from "matrix-js-sdk/src/store/memory";
import { IndexedDBCryptoStore } from "matrix-js-sdk/src/crypto/store/indexeddb-crypto-store";
import { LocalStorageCryptoStore } from "matrix-js-sdk/src/crypto/store/localStorage-crypto-store";
import { MemoryCryptoStore } from "matrix-js-sdk/src/crypto/store/memory-crypto-store";
import { createClient } from "matrix-js-sdk/src/matrix";
import { ICreateClientOpts } from "matrix-js-sdk/src/matrix";
import { ClientEvent } from "matrix-js-sdk/src/client";
import { Visibility, Preset } from "matrix-js-sdk/src/@types/partials";
import { ISyncStateData, SyncState } from "matrix-js-sdk/src/sync";
import { logger } from "matrix-js-sdk/src/logger";
import {
  GroupCallIntent,
  GroupCallType,
} from "matrix-js-sdk/src/webrtc/groupCall";

import type { MatrixClient } from "matrix-js-sdk/src/client";
import type { Room } from "matrix-js-sdk/src/models/room";
import IndexedDBWorker from "./IndexedDBWorker?worker";
import { getUrlParams } from "./UrlParams";
import { loadOlm } from "./olm";
import { Config } from "./config/Config";

export const fallbackICEServerAllowed =
  import.meta.env.VITE_FALLBACK_STUN_ALLOWED === "true";

export class CryptoStoreIntegrityError extends Error {
  constructor() {
    super("Crypto store data was expected, but none was found");
  }
}

const SYNC_STORE_NAME = "element-call-sync";
// Note that the crypto store name has changed from previous versions
// deliberately in order to force a logout for all users due to
// https://github.com/vector-im/element-call/issues/464
// (It's a good opportunity to make the database names consistent.)
const CRYPTO_STORE_NAME = "element-call-crypto";

function waitForSync(client: MatrixClient) {
  return new Promise<void>((resolve, reject) => {
    const onSync = (
      state: SyncState,
      _old: SyncState,
      data: ISyncStateData
    ) => {
      if (state === "PREPARED") {
        resolve();
        client.removeListener(ClientEvent.Sync, onSync);
      } else if (state === "ERROR") {
        reject(data?.error);
        client.removeListener(ClientEvent.Sync, onSync);
      }
    };
    client.on(ClientEvent.Sync, onSync);
  });
}

/**
 * Initialises and returns a new standalone Matrix Client.
 * If true is passed for the 'restore' parameter, a check will be made
 * to ensure that corresponding crypto data is stored and recovered.
 * If the check fails, CryptoStoreIntegrityError will be thrown.
 * @param clientOptions Object of options passed through to the client
 * @param restore Whether the session is being restored from storage
 * @returns The MatrixClient instance
 */
export async function initClient(
  clientOptions: ICreateClientOpts,
  restore: boolean
): Promise<MatrixClient> {
  await loadOlm();

  let indexedDB: IDBFactory;
  try {
    indexedDB = window.indexedDB;
  } catch (e) {}

<<<<<<< HEAD
  // options we always pass to the client (stuff that we need in order to work)
  const baseOpts = {
    fallbackICEServerAllowed: fallbackICEServerAllowed,
=======
  const baseOpts = {
    fallbackICEServerAllowed: fallbackICEServerAllowed,
    isVoipWithNoMediaAllowed:
      Config.get().features?.feature_group_calls_without_video_and_audio,
>>>>>>> f070ab7f
  } as ICreateClientOpts;

  if (indexedDB && localStorage) {
    baseOpts.store = new IndexedDBStore({
      indexedDB: window.indexedDB,
      localStorage,
      dbName: SYNC_STORE_NAME,
      // We can't use the worker in dev mode because Vite simply doesn't bundle workers
      // in dev mode: it expects them to use native modules. Ours don't, and even then only
      // Chrome supports it. (It bundles them fine in production mode.)
      workerFactory: import.meta.env.DEV
        ? undefined
        : () => new IndexedDBWorker(),
    });
  } else if (localStorage) {
    baseOpts.store = new MemoryStore({ localStorage });
  }

  // Check whether we have crypto data store. If we are restoring a session
  // from storage then we will have started the crypto store and therefore
  // have generated keys for that device, so if we can't recover those keys,
  // we must not continue or we'll generate new keys and anyone who saw our
  // previous keys will not accept our new key.
  // It's worth mentioning here that if support for indexeddb or localstorage
  // appears or disappears between sessions (it happens) then the failure mode
  // here will be that we'll try a different store, not find crypto data and
  // fail to restore the session. An alternative would be to continue using
  // whatever we were using before, but that could be confusing since you could
  // enable indexeddb and but the app would still not be using it.
  if (restore) {
    if (indexedDB) {
      const cryptoStoreExists = await IndexedDBCryptoStore.exists(
        indexedDB,
        CRYPTO_STORE_NAME
      );
      if (!cryptoStoreExists) throw new CryptoStoreIntegrityError();
    } else if (localStorage) {
      if (!LocalStorageCryptoStore.exists(localStorage))
        throw new CryptoStoreIntegrityError();
    } else {
      // if we get here then we're using the memory store, which cannot
      // possibly have remembered a session, so it's an error.
      throw new CryptoStoreIntegrityError();
    }
  }

  if (indexedDB) {
    baseOpts.cryptoStore = new IndexedDBCryptoStore(
      indexedDB,
      CRYPTO_STORE_NAME
    );
  } else if (localStorage) {
    baseOpts.cryptoStore = new LocalStorageCryptoStore(localStorage);
  } else {
    baseOpts.cryptoStore = new MemoryCryptoStore();
  }

  // XXX: we read from the URL params in RoomPage too:
  // it would be much better to read them in one place and pass
  // the values around, but we initialise the matrix client in
  // many different places so we'd have to pass it into all of
  // them.
  const { e2eEnabled } = getUrlParams();
  if (!e2eEnabled) {
    logger.info("Disabling E2E: group call signalling will NOT be encrypted.");
  }

  const client = createClient({
    ...baseOpts,
    ...clientOptions,
    useAuthorizationHeader: true,
    // Use a relatively low timeout for API calls: this is a realtime app
    // so we don't want API calls taking ages, we'd rather they just fail.
    localTimeoutMs: 5000,
    useE2eForGroupCall: e2eEnabled,
    fallbackICEServerAllowed: fallbackICEServerAllowed,
  });

  try {
    await client.store.startup();
  } catch (error) {
    console.error(
      "Error starting matrix client store. Falling back to memory store.",
      error
    );
    client.store = new MemoryStore({ localStorage });
    await client.store.startup();
  }

  if (client.initCrypto) {
    await client.initCrypto();
  }

  await client.startClient({
    // dirty hack to reduce chance of gappy syncs
    // should be fixed by spotting gaps and backpaginating
    initialSyncLimit: 50,
  });

  await waitForSync(client);

  return client;
}

export function roomAliasLocalpartFromRoomName(roomName: string): string {
  return roomName
    .trim()
    .replace(/\s/g, "-")
    .replace(/[^\w-]/g, "")
    .toLowerCase();
}

function fullAliasFromRoomName(roomName: string, client: MatrixClient): string {
  return `#${roomAliasLocalpartFromRoomName(roomName)}:${client.getDomain()}`;
}

/**
 * Applies some basic sanitisation to a room name that the user
 * has given us
 * @param input The room name from the user
 * @param client A matrix client object
 */
export function sanitiseRoomNameInput(input: string): string {
  // check to see if the user has enetered a fully qualified room
  // alias. If so, turn it into just the localpart because that's what
  // we use
  const parts = input.split(":", 2);
  if (parts.length === 2 && parts[0][0] === "#") {
    // looks like a room alias
    if (parts[1] === Config.defaultServerName()) {
      // it's local to our own homeserver
      return parts[0];
    } else {
      throw new Error("Unsupported remote room alias");
    }
  }

  // that's all we do here right now
  return input;
}

/**
 * XXX: What is this trying to do? It looks like it's getting the localpart from
 * a room alias, but why is it splitting on hyphens and then putting spaces in??
 * @param roomId
 * @returns
 */
export function roomNameFromRoomId(roomId: string): string {
  return roomId
    .match(/([^:]+):.*$/)[1]
    .substring(1)
    .split("-")
    .map((part) =>
      part.length > 0 ? part.charAt(0).toUpperCase() + part.slice(1) : part
    )
    .join(" ")
    .toLowerCase();
}

export function isLocalRoomId(roomId: string, client: MatrixClient): boolean {
  if (!roomId) {
    return false;
  }

  const parts = roomId.match(/[^:]+:(.*)$/);

  if (parts.length < 2) {
    return false;
  }

  return parts[1] === client.getDomain();
}

export async function createRoom(
  client: MatrixClient,
  name: string,
  ptt: boolean
): Promise<[string, string]> {
  logger.log(`Creating room for group call`);
  const createPromise = client.createRoom({
    visibility: Visibility.Private,
    preset: Preset.PublicChat,
    name,
    room_alias_name: roomAliasLocalpartFromRoomName(name),
    power_level_content_override: {
      invite: 100,
      kick: 100,
      ban: 100,
      redact: 50,
      state_default: 0,
      events_default: 0,
      users_default: 0,
      events: {
        "m.room.power_levels": 100,
        "m.room.history_visibility": 100,
        "m.room.tombstone": 100,
        "m.room.encryption": 100,
        "m.room.name": 50,
        "m.room.message": 0,
        "m.room.encrypted": 50,
        "m.sticker": 50,
        "org.matrix.msc3401.call.member": 0,
      },
      users: {
        [client.getUserId()]: 100,
      },
    },
  });

  // Wait for the room to arrive
  await new Promise<void>((resolve, reject) => {
    const onRoom = async (room: Room) => {
      if (room.roomId === (await createPromise).room_id) {
        resolve();
        cleanUp();
      }
    };
    createPromise.catch((e) => {
      reject(e);
      cleanUp();
    });

    const cleanUp = () => {
      client.off(ClientEvent.Room, onRoom);
    };
    client.on(ClientEvent.Room, onRoom);
  });

  const result = await createPromise;

  logger.log(
    `Creating ${ptt ? "PTT" : "video"} group call in ${result.room_id}`
  );

  await client.createGroupCall(
    result.room_id,
    ptt ? GroupCallType.Voice : GroupCallType.Video,
    ptt,
    GroupCallIntent.Room
  );

  return [fullAliasFromRoomName(name, client), result.room_id];
}

// Returns a URL to that will load Element Call with the given room
export function getRoomUrl(roomIdOrAlias: string): string {
  if (roomIdOrAlias.startsWith("#")) {
    const [localPart, host] = roomIdOrAlias.replace("#", "").split(":");

    if (host !== Config.defaultServerName()) {
      return `${window.location.protocol}//${window.location.host}/room/${roomIdOrAlias}`;
    } else {
      return `${window.location.protocol}//${window.location.host}/${localPart}`;
    }
  } else {
    return `${window.location.protocol}//${window.location.host}/room/#?roomId=${roomIdOrAlias}`;
  }
}

export function getAvatarUrl(
  client: MatrixClient,
  mxcUrl: string,
  avatarSize = 96
): string {
  const width = Math.floor(avatarSize * window.devicePixelRatio);
  const height = Math.floor(avatarSize * window.devicePixelRatio);
  // scale is more suitable for larger sizes
  const resizeMethod = avatarSize <= 96 ? "crop" : "scale";
  return mxcUrl && client.mxcUrlToHttp(mxcUrl, width, height, resizeMethod)!;
}<|MERGE_RESOLUTION|>--- conflicted
+++ resolved
@@ -92,16 +92,11 @@
     indexedDB = window.indexedDB;
   } catch (e) {}
 
-<<<<<<< HEAD
   // options we always pass to the client (stuff that we need in order to work)
-  const baseOpts = {
-    fallbackICEServerAllowed: fallbackICEServerAllowed,
-=======
   const baseOpts = {
     fallbackICEServerAllowed: fallbackICEServerAllowed,
     isVoipWithNoMediaAllowed:
       Config.get().features?.feature_group_calls_without_video_and_audio,
->>>>>>> f070ab7f
   } as ICreateClientOpts;
 
   if (indexedDB && localStorage) {
