--- conflicted
+++ resolved
@@ -369,11 +369,7 @@
 
   public async trackEvent<E extends IPosthogEvent>(
     { eventName, ...properties }: E,
-<<<<<<< HEAD
-    options?: IPostHogEventOptions
-=======
     options?: CaptureOptions
->>>>>>> 9b43d0b1
   ): Promise<void> {
     if (this.identificationPromise) {
       // only make calls to posthog after the identificaion is done
