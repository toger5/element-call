/*
Copyright 2023-2024 New Vector Ltd

Licensed under the Apache License, Version 2.0 (the "License");
you may not use this file except in compliance with the License.
You may obtain a copy of the License at

    http://www.apache.org/licenses/LICENSE-2.0

Unless required by applicable law or agreed to in writing, software
distributed under the License is distributed on an "AS IS" BASIS,
WITHOUT WARRANTIES OR CONDITIONS OF ANY KIND, either express or implied.
See the License for the specific language governing permissions and
limitations under the License.
*/

import {
  connectedParticipantsObserver,
  observeParticipantEvents,
  observeParticipantMedia,
} from "@livekit/components-core";
import {
  Room as LivekitRoom,
  LocalParticipant,
  ParticipantEvent,
  RemoteParticipant,
} from "livekit-client";
import { Room as MatrixRoom, RoomMember } from "matrix-js-sdk/src/matrix";
import { useEffect, useRef } from "react";
import {
  EMPTY,
  Observable,
  Subject,
  audit,
  combineLatest,
  concat,
  distinctUntilChanged,
  filter,
  fromEvent,
  map,
  merge,
  mergeAll,
  of,
  sample,
  scan,
  shareReplay,
  skip,
  startWith,
  switchMap,
  throttleTime,
  timer,
  zip,
} from "rxjs";
import { logger } from "matrix-js-sdk/src/logger";

import { ViewModel } from "./ViewModel";
import { useObservable } from "./useObservable";
import {
  ECAddonConnectionState,
  ECConnectionState,
} from "../livekit/useECConnectionState";
import { usePrevious } from "../usePrevious";
import {
  LocalUserMediaViewModel,
  MediaViewModel,
  RemoteUserMediaViewModel,
  ScreenShareViewModel,
  UserMediaViewModel,
} from "./MediaViewModel";
import { accumulate, finalizeValue } from "../observable-utils";
import { ObservableScope } from "./ObservableScope";
import { duplicateTiles } from "../settings/settings";

// How long we wait after a focus switch before showing the real participant
// list again
const POST_FOCUS_PARTICIPANT_UPDATE_DELAY_MS = 3000;

// This is the number of participants that we think constitutes a "large" grid.
// The hypothesis is that, after this many participants there's enough cognitive
// load that it makes sense to show the speaker in an easy-to-locate spotlight
// tile. We might change this to a scroll-based condition or do something else
// entirely with the spotlight tile, if we workshop this further.
const largeGridThreshold = 20;

export interface GridLayout {
  type: "grid";
  spotlight?: MediaViewModel[];
  grid: UserMediaViewModel[];
}

export interface SpotlightLandscapeLayout {
  type: "spotlight landscape";
  spotlight: MediaViewModel[];
  grid: UserMediaViewModel[];
}

export interface SpotlightPortraitLayout {
  type: "spotlight portrait";
  spotlight: MediaViewModel[];
  grid: UserMediaViewModel[];
}

export interface SpotlightExpandedLayout {
  type: "spotlight expanded";
  spotlight: MediaViewModel[];
  pip?: UserMediaViewModel;
}

export interface OneOnOneLayout {
  type: "one-on-one";
  local: LocalUserMediaViewModel;
  remote: RemoteUserMediaViewModel;
}

export interface PipLayout {
  type: "pip";
  spotlight: MediaViewModel[];
}

/**
 * A layout defining the media tiles present on screen and their visual
 * arrangement.
 */
export type Layout =
  | GridLayout
  | SpotlightLandscapeLayout
  | SpotlightPortraitLayout
  | SpotlightExpandedLayout
  | OneOnOneLayout
  | PipLayout;

export type GridMode = "grid" | "spotlight";

export type WindowMode = "normal" | "narrow" | "flat" | "pip";

/**
 * Sorting bins defining the order in which media tiles appear in the layout.
 */
enum SortingBin {
  /**
   * Yourself, when the "always show self" option is on.
   */
  SelfAlwaysShown,
  /**
   * Participants that are sharing their screen.
   */
  Presenters,
  /**
   * Participants that have been speaking recently.
   */
  Speakers,
  /**
   * Participants with both video and audio.
   */
  VideoAndAudio,
  /**
   * Participants with video but no audio.
   */
  Video,
  /**
   * Participants with audio but no video.
   */
  Audio,
  /**
   * Participants not sharing any media.
   */
  NoMedia,
  /**
   * Yourself, when the "always show self" option is off.
   */
  SelfNotAlwaysShown,
}

class UserMedia {
  private readonly scope = new ObservableScope();
  public readonly vm: UserMediaViewModel;
  public readonly speaker: Observable<boolean>;
  public readonly presenter: Observable<boolean>;

  public constructor(
    public readonly id: string,
    member: RoomMember | undefined,
    participant: LocalParticipant | RemoteParticipant,
    callEncrypted: boolean,
  ) {
    this.vm =
      participant instanceof LocalParticipant
        ? new LocalUserMediaViewModel(id, member, participant, callEncrypted)
        : new RemoteUserMediaViewModel(id, member, participant, callEncrypted);

    this.speaker = this.vm.speaking.pipe(
      // Require 1 s of continuous speaking to become a speaker, and 60 s of
      // continuous silence to stop being considered a speaker
      audit((s) =>
        merge(
          timer(s ? 1000 : 60000),
          // If the speaking flag resets to its original value during this time,
          // end the silencing window to stick with that original value
          this.vm.speaking.pipe(filter((s1) => s1 !== s)),
        ),
      ),
      startWith(false),
      distinctUntilChanged(),
      this.scope.bind(),
      // Make this Observable hot so that the timers don't reset when you
      // resubscribe
      shareReplay(1),
    );

    this.presenter = observeParticipantEvents(
      participant,
      ParticipantEvent.TrackPublished,
      ParticipantEvent.TrackUnpublished,
      ParticipantEvent.LocalTrackPublished,
      ParticipantEvent.LocalTrackUnpublished,
    ).pipe(map((p) => p.isScreenShareEnabled));
  }

  public destroy(): void {
    this.scope.end();
    this.vm.destroy();
  }
}

class ScreenShare {
  public readonly vm: ScreenShareViewModel;

  public constructor(
    id: string,
    member: RoomMember | undefined,
    participant: LocalParticipant | RemoteParticipant,
    callEncrypted: boolean,
  ) {
    this.vm = new ScreenShareViewModel(id, member, participant, callEncrypted);
  }

  public destroy(): void {
    this.vm.destroy();
  }
}

type MediaItem = UserMedia | ScreenShare;

function findMatrixMember(
  room: MatrixRoom,
  id: string,
): RoomMember | undefined {
  if (id === "local")
    return room.getMember(room.client.getUserId()!) ?? undefined;

  const parts = id.split(":");
  // must be at least 3 parts because we know the first part is a userId which must necessarily contain a colon
  if (parts.length < 3) {
    logger.warn(
      "Livekit participants ID doesn't look like a userId:deviceId combination",
    );
    return undefined;
  }

  parts.pop();
  const userId = parts.join(":");

  return room.getMember(userId) ?? undefined;
}

// TODO: Move wayyyy more business logic from the call and lobby views into here
export class CallViewModel extends ViewModel {
  private readonly rawRemoteParticipants = connectedParticipantsObserver(
    this.livekitRoom,
  ).pipe(shareReplay(1));

  // Lists of participants to "hold" on display, even if LiveKit claims that
  // they've left
  private readonly remoteParticipantHolds: Observable<RemoteParticipant[][]> =
    zip(
      this.connectionState,
      this.rawRemoteParticipants.pipe(sample(this.connectionState)),
      (s, ps) => {
        // Whenever we switch focuses, we should retain all the previous
        // participants for at least POST_FOCUS_PARTICIPANT_UPDATE_DELAY_MS ms to
        // give their clients time to switch over and avoid jarring layout shifts
        if (s === ECAddonConnectionState.ECSwitchingFocus) {
          return concat(
            // Hold these participants
            of({ hold: ps }),
            // Wait for time to pass and the connection state to have changed
            Promise.all([
              new Promise<void>((resolve) =>
                setTimeout(resolve, POST_FOCUS_PARTICIPANT_UPDATE_DELAY_MS),
              ),
              new Promise<void>((resolve) => {
                const subscription = this.connectionState
                  .pipe(this.scope.bind())
                  .subscribe((s) => {
                    if (s !== ECAddonConnectionState.ECSwitchingFocus) {
                      resolve();
                      subscription.unsubscribe();
                    }
                  });
              }),
              // Then unhold them
            ]).then(() => Promise.resolve({ unhold: ps })),
          );
        } else {
          return EMPTY;
        }
      },
    ).pipe(
      mergeAll(),
      // Accumulate the hold instructions into a single list showing which
      // participants are being held
      accumulate([] as RemoteParticipant[][], (holds, instruction) =>
        "hold" in instruction
          ? [instruction.hold, ...holds]
          : holds.filter((h) => h !== instruction.unhold),
      ),
    );

  private readonly remoteParticipants: Observable<RemoteParticipant[]> =
    combineLatest(
      [this.rawRemoteParticipants, this.remoteParticipantHolds],
      (raw, holds) => {
        const result = [...raw];
        const resultIds = new Set(result.map((p) => p.identity));

        // Incorporate the held participants into the list
        for (const hold of holds) {
          for (const p of hold) {
            if (!resultIds.has(p.identity)) {
              result.push(p);
              resultIds.add(p.identity);
            }
          }
        }

        return result;
      },
    );

  private readonly mediaItems: Observable<MediaItem[]> = combineLatest([
    this.remoteParticipants,
    observeParticipantMedia(this.livekitRoom.localParticipant),
    duplicateTiles.value,
  ]).pipe(
    scan(
      (
        prevItems,
        [remoteParticipants, { participant: localParticipant }, duplicateTiles],
      ) => {
        const newItems = new Map(
          function* (this: CallViewModel): Iterable<[string, MediaItem]> {
            for (const p of [localParticipant, ...remoteParticipants]) {
              const userMediaId = p === localParticipant ? "local" : p.identity;
              const member = findMatrixMember(this.matrixRoom, userMediaId);
              if (member === undefined)
                logger.warn(
                  `Ruh, roh! No matrix member found for SFU participant '${p.identity}': creating g-g-g-ghost!`,
                );

              // Create as many tiles for this participant as called for by
              // the duplicateTiles option
              for (let i = 0; i < 1 + duplicateTiles; i++) {
                const userMediaId = `${p.identity}:${i}`;
                yield [
                  userMediaId,
                  prevItems.get(userMediaId) ??
                    new UserMedia(userMediaId, member, p, this.encrypted),
                ];

                if (p.isScreenShareEnabled) {
                  const screenShareId = `${userMediaId}:screen-share`;
                  yield [
                    screenShareId,
                    prevItems.get(screenShareId) ??
                      new ScreenShare(screenShareId, member, p, this.encrypted),
                  ];
                }
              }
            }
          }.bind(this)(),
        );

        for (const [id, t] of prevItems) if (!newItems.has(id)) t.destroy();
        return newItems;
      },
      new Map<string, MediaItem>(),
    ),
    map((mediaItems) => [...mediaItems.values()]),
    finalizeValue((ts) => {
      for (const t of ts) t.destroy();
    }),
    shareReplay(1),
  );

  private readonly userMedia: Observable<UserMedia[]> = this.mediaItems.pipe(
    map((mediaItems) =>
      mediaItems.filter((m): m is UserMedia => m instanceof UserMedia),
    ),
  );

  private readonly localUserMedia: Observable<LocalUserMediaViewModel> =
    this.mediaItems.pipe(
      map((ms) => ms.find((m) => m.vm.local)!.vm as LocalUserMediaViewModel),
    );

  private readonly screenShares: Observable<ScreenShare[]> =
    this.mediaItems.pipe(
      map((mediaItems) =>
        mediaItems.filter((m): m is ScreenShare => m instanceof ScreenShare),
      ),
      shareReplay(1),
    );

  private readonly hasRemoteScreenShares: Observable<boolean> =
    this.screenShares.pipe(
      map((ms) => ms.some((m) => !m.vm.local)),
      distinctUntilChanged(),
    );

  private readonly spotlightSpeaker: Observable<UserMediaViewModel> =
    this.userMedia.pipe(
      switchMap((mediaItems) =>
        mediaItems.length === 0
          ? of([])
          : combineLatest(
              mediaItems.map((m) =>
                m.vm.speaking.pipe(map((s) => [m, s] as const)),
              ),
            ),
      ),
<<<<<<< HEAD
      scan<(readonly [UserMedia, boolean])[], UserMedia, null>(
        (prev, ms) =>
=======
      scan<(readonly [UserMedia, boolean])[], UserMedia | null, null>(
        (prev, mediaItems) =>
>>>>>>> bcc06d86
          // Decide who to spotlight:
          // If the previous speaker (not the local user) is still speaking,
          // stick with them rather than switching eagerly to someone else
          (prev === null || prev.vm.local
            ? null
            : mediaItems.find(([m, s]) => m === prev && s)?.[0]) ??
          // Otherwise, select any remote user who is speaking
          mediaItems.find(([m, s]) => !m.vm.local && s)?.[0] ??
          // Otherwise, stick with the person who was last speaking
          prev ??
          // Otherwise, spotlight the local user
<<<<<<< HEAD
          ms.find(([m]) => m.vm.local)![0],
=======
          mediaItems.find(([m]) => m.vm.local)?.[0] ??
          null,
>>>>>>> bcc06d86
        null,
      ),
      distinctUntilChanged(),
      map((speaker) => speaker.vm),
      shareReplay(1),
      throttleTime(1600, undefined, { leading: true, trailing: true }),
    );

  private readonly grid: Observable<UserMediaViewModel[]> = this.userMedia.pipe(
    switchMap((mediaItems) => {
      const bins = mediaItems.map((m) =>
        combineLatest(
          [
            m.speaker,
            m.presenter,
            m.vm.audioEnabled,
            m.vm.videoEnabled,
            m.vm instanceof LocalUserMediaViewModel
              ? m.vm.alwaysShow
              : of(false),
          ],
          (speaker, presenter, audio, video, alwaysShow) => {
            let bin: SortingBin;
            if (m.vm.local)
              bin = alwaysShow
                ? SortingBin.SelfAlwaysShown
                : SortingBin.SelfNotAlwaysShown;
            else if (presenter) bin = SortingBin.Presenters;
            else if (speaker) bin = SortingBin.Speakers;
            else if (video)
              bin = audio ? SortingBin.VideoAndAudio : SortingBin.Video;
            else bin = audio ? SortingBin.Audio : SortingBin.NoMedia;

            return [m, bin] as const;
          },
        ),
      );
      // Sort the media by bin order and generate a tile for each one
      return bins.length === 0
        ? of([])
        : combineLatest(bins, (...bins) =>
            bins.sort(([, bin1], [, bin2]) => bin1 - bin2).map(([m]) => m.vm),
          );
    }),
  );

  private readonly spotlightAndPip: Observable<
    [Observable<MediaViewModel[]>, Observable<UserMediaViewModel | null>]
  > = this.screenShares.pipe(
    map((screenShares) =>
      screenShares.length > 0
        ? ([of(screenShares.map((m) => m.vm)), this.spotlightSpeaker] as const)
        : ([
            this.spotlightSpeaker.pipe(map((speaker) => [speaker!])),
            this.localUserMedia.pipe(
              switchMap((vm) =>
                vm.alwaysShow.pipe(
                  map((alwaysShow) => (alwaysShow ? vm : null)),
                ),
              ),
            ),
          ] as const),
    ),
  );

  private readonly spotlight: Observable<MediaViewModel[]> =
    this.spotlightAndPip.pipe(
      switchMap(([spotlight]) => spotlight),
      shareReplay(1),
    );

  private readonly pip: Observable<UserMediaViewModel | null> =
    this.spotlightAndPip.pipe(switchMap(([, pip]) => pip));

  /**
   * The general shape of the window.
   */
  public readonly windowMode: Observable<WindowMode> = fromEvent(
    window,
    "resize",
  ).pipe(
    startWith(null),
    map(() => {
      const height = window.innerHeight;
      const width = window.innerWidth;
      if (height <= 400 && width <= 340) return "pip";
      if (width <= 660) return "narrow";
      if (height <= 660) return "flat";
      return "normal";
    }),
    distinctUntilChanged(),
    shareReplay(1),
  );

  private readonly spotlightExpandedToggle = new Subject<void>();
  public readonly spotlightExpanded: Observable<boolean> =
    this.spotlightExpandedToggle.pipe(
      accumulate(false, (expanded) => !expanded),
      shareReplay(1),
    );

  public toggleSpotlightExpanded(): void {
    this.spotlightExpandedToggle.next();
  }

  private readonly gridModeUserSelection = new Subject<GridMode>();
  /**
   * The layout mode of the media tile grid.
   */
  public readonly gridMode: Observable<GridMode> =
    // If the user hasn't selected spotlight and somebody starts screen sharing,
    // automatically switch to spotlight mode and reset when screen sharing ends
    this.gridModeUserSelection.pipe(
      startWith(null),
      switchMap((userSelection) =>
        (userSelection === "spotlight"
          ? EMPTY
          : combineLatest([this.hasRemoteScreenShares, this.windowMode]).pipe(
              skip(userSelection === null ? 0 : 1),
              map(
                ([hasScreenShares, windowMode]): GridMode =>
                  hasScreenShares || windowMode === "flat"
                    ? "spotlight"
                    : "grid",
              ),
            )
        ).pipe(startWith(userSelection ?? "grid")),
      ),
      distinctUntilChanged(),
      shareReplay(1),
    );

  public setGridMode(value: GridMode): void {
    this.gridModeUserSelection.next(value);
  }

  public readonly layout: Observable<Layout> = this.windowMode.pipe(
    switchMap((windowMode) => {
      const spotlightLandscapeLayout = combineLatest(
        [this.grid, this.spotlight],
        (grid, spotlight): Layout => ({
          type: "spotlight landscape",
          spotlight,
          grid,
        }),
      );
      const spotlightExpandedLayout = combineLatest(
        [this.spotlight, this.pip],
        (spotlight, pip): Layout => ({
          type: "spotlight expanded",
          spotlight,
          pip: pip ?? undefined,
        }),
      );

      switch (windowMode) {
        case "normal":
          return this.gridMode.pipe(
            switchMap((gridMode) => {
              switch (gridMode) {
                case "grid":
                  return combineLatest(
                    [this.grid, this.spotlight, this.screenShares],
                    (grid, spotlight, screenShares): Layout =>
                      grid.length == 2 && screenShares.length === 0
                        ? {
                            type: "one-on-one",
                            local: grid.find(
                              (vm) => vm.local,
                            ) as LocalUserMediaViewModel,
                            remote: grid.find(
                              (vm) => !vm.local,
                            ) as RemoteUserMediaViewModel,
                          }
                        : {
                            type: "grid",
                            spotlight:
                              screenShares.length > 0 ||
                              grid.length > largeGridThreshold
                                ? spotlight
                                : undefined,
                            grid,
                          },
                  );
                case "spotlight":
                  return this.spotlightExpanded.pipe(
                    switchMap((expanded) =>
                      expanded
                        ? spotlightExpandedLayout
                        : spotlightLandscapeLayout,
                    ),
                  );
              }
            }),
          );
        case "narrow":
          return combineLatest(
            [this.grid, this.spotlight],
            (grid, spotlight): Layout => ({
              type: "spotlight portrait",
              spotlight,
              grid,
            }),
          );
        case "flat":
          return this.gridMode.pipe(
            switchMap((gridMode) => {
              switch (gridMode) {
                case "grid":
                  // Yes, grid mode actually gets you a "spotlight" layout in
                  // this window mode.
                  return spotlightLandscapeLayout;
                case "spotlight":
                  return spotlightExpandedLayout;
              }
            }),
          );
        case "pip":
          return this.spotlight.pipe(
            map((spotlight): Layout => ({ type: "pip", spotlight })),
          );
      }
    }),
    shareReplay(1),
  );

  public showSpotlightIndicators: Observable<boolean> = this.layout.pipe(
    map((l) => l.type !== "grid"),
    distinctUntilChanged(),
    shareReplay(1),
  );

  public showSpeakingIndicators: Observable<boolean> = this.layout.pipe(
    map((l) => l.type !== "one-on-one" && l.type !== "spotlight expanded"),
    distinctUntilChanged(),
    shareReplay(1),
  );

  public constructor(
    // A call is permanently tied to a single Matrix room and LiveKit room
    private readonly matrixRoom: MatrixRoom,
    private readonly livekitRoom: LivekitRoom,
    private readonly encrypted: boolean,
    private readonly connectionState: Observable<ECConnectionState>,
  ) {
    super();
  }
}

export function useCallViewModel(
  matrixRoom: MatrixRoom,
  livekitRoom: LivekitRoom,
  encrypted: boolean,
  connectionState: ECConnectionState,
): CallViewModel {
  const prevMatrixRoom = usePrevious(matrixRoom);
  const prevLivekitRoom = usePrevious(livekitRoom);
  const prevEncrypted = usePrevious(encrypted);
  const connectionStateObservable = useObservable(connectionState);

  const vm = useRef<CallViewModel>();
  if (
    matrixRoom !== prevMatrixRoom ||
    livekitRoom !== prevLivekitRoom ||
    encrypted !== prevEncrypted
  ) {
    vm.current?.destroy();
    vm.current = new CallViewModel(
      matrixRoom,
      livekitRoom,
      encrypted,
      connectionStateObservable,
    );
  }

  useEffect(() => vm.current?.destroy(), []);

  return vm.current!;
}<|MERGE_RESOLUTION|>--- conflicted
+++ resolved
@@ -428,13 +428,8 @@
               ),
             ),
       ),
-<<<<<<< HEAD
       scan<(readonly [UserMedia, boolean])[], UserMedia, null>(
-        (prev, ms) =>
-=======
-      scan<(readonly [UserMedia, boolean])[], UserMedia | null, null>(
         (prev, mediaItems) =>
->>>>>>> bcc06d86
           // Decide who to spotlight:
           // If the previous speaker (not the local user) is still speaking,
           // stick with them rather than switching eagerly to someone else
@@ -446,12 +441,7 @@
           // Otherwise, stick with the person who was last speaking
           prev ??
           // Otherwise, spotlight the local user
-<<<<<<< HEAD
-          ms.find(([m]) => m.vm.local)![0],
-=======
-          mediaItems.find(([m]) => m.vm.local)?.[0] ??
-          null,
->>>>>>> bcc06d86
+          mediaItems.find(([m]) => m.vm.local)![0],
         null,
       ),
       distinctUntilChanged(),
