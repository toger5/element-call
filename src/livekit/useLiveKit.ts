--- conflicted
+++ resolved
@@ -1,11 +1,7 @@
 import { Room, RoomOptions } from "livekit-client";
-<<<<<<< HEAD
 import { useLiveKitRoom } from "@livekit/components-react";
 import React from "react";
-=======
-import { useLiveKitRoom, useToken } from "@livekit/components-react";
 import { useMemo } from "react";
->>>>>>> aeafdac5
 
 import { defaultLiveKitOptions } from "./options";
 import { SFUConfig } from "./openIDSFU";
@@ -24,22 +20,7 @@
   userChoices: UserChoices,
   sfuConfig: SFUConfig
 ): Room | undefined {
-<<<<<<< HEAD
-  const roomOptions = React.useMemo((): RoomOptions => {
-=======
-  const tokenOptions = useMemo(
-    () => ({
-      userInfo: {
-        name: config.userDisplayName,
-        identity: config.userIdentity,
-      },
-    }),
-    [config.userDisplayName, config.userIdentity]
-  );
-  const token = useToken(config.jwtUrl, config.roomName, tokenOptions);
-
   const roomOptions = useMemo((): RoomOptions => {
->>>>>>> aeafdac5
     const options = defaultLiveKitOptions;
     options.videoCaptureDefaults = {
       ...options.videoCaptureDefaults,
