--- conflicted
+++ resolved
@@ -30,11 +30,8 @@
 import { useRoomAvatar } from "./useRoomAvatar";
 import { useSentryGroupCallHandler } from "./useSentryGroupCallHandler";
 import { useLocationNavigation } from "../useLocationNavigation";
-<<<<<<< HEAD
 import { PosthogAnalytics } from "../PosthogAnalytics";
-=======
 import { useMediaHandler } from "../settings/useMediaHandler";
->>>>>>> b55aa121
 
 declare global {
   interface Window {
