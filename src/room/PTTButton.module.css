.pttButton {
  width: 100vw;
  height: 100vh;
  max-height: 232px;
  max-width: 232px;
  border-radius: 116px;
  color: ##fff;
  border: 6px solid #0dbd8b;
  background-color: #21262c;
  position: relative;
  padding: 0;
  cursor: pointer;
}

.talking {
  background-color: #0dbd8b;
<<<<<<< HEAD
=======
  box-shadow: 0px 0px 0px 17px rgba(13, 189, 139, 0.2),
    0px 0px 0px 34px rgba(13, 189, 139, 0.2);
  cursor: unset;
>>>>>>> cd550989
}

.error {
  background-color: #ff5b55;
  border-color: #ff5b55;
}<|MERGE_RESOLUTION|>--- conflicted
+++ resolved
@@ -14,12 +14,7 @@
 
 .talking {
   background-color: #0dbd8b;
-<<<<<<< HEAD
-=======
-  box-shadow: 0px 0px 0px 17px rgba(13, 189, 139, 0.2),
-    0px 0px 0px 34px rgba(13, 189, 139, 0.2);
   cursor: unset;
->>>>>>> cd550989
 }
 
 .error {
