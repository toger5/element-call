/*
Copyright 2022 - 2023 New Vector Ltd

Licensed under the Apache License, Version 2.0 (the "License");
you may not use this file except in compliance with the License.
You may obtain a copy of the License at

    http://www.apache.org/licenses/LICENSE-2.0

Unless required by applicable law or agreed to in writing, software
distributed under the License is distributed on an "AS IS" BASIS,
WITHOUT WARRANTIES OR CONDITIONS OF ANY KIND, either express or implied.
See the License for the specific language governing permissions and
limitations under the License.
*/

import { ResizeObserver } from "@juggle/resize-observer";
import {
  useLocalParticipant,
  useParticipants,
  useTracks,
} from "@livekit/components-react";
import { usePreventScroll } from "@react-aria/overlays";
import classNames from "classnames";
import { Room, Track } from "livekit-client";
import { MatrixClient } from "matrix-js-sdk/src/client";
import { RoomMember } from "matrix-js-sdk/src/models/room-member";
import { GroupCall } from "matrix-js-sdk/src/webrtc/groupCall";
import React, { Ref, useCallback, useEffect, useMemo, useRef } from "react";
import { useTranslation } from "react-i18next";
import useMeasure from "react-use-measure";
import { OverlayTriggerState } from "@react-stately/overlays";
import { JoinRule } from "matrix-js-sdk/src/@types/partials";

import type { IWidgetApiRequest } from "matrix-widget-api";
import {
  HangupButton,
  MicButton,
  VideoButton,
  ScreenshareButton,
  SettingsButton,
  InviteButton,
} from "../button";
import {
  Header,
  LeftNav,
  RightNav,
  RoomHeaderInfo,
  VersionMismatchWarning,
} from "../Header";
import {
  VideoGrid,
  useVideoGridLayout,
  TileDescriptor,
} from "../video-grid/VideoGrid";
import {
  useShowInspector,
  useShowConnectionStats,
} from "../settings/useSetting";
import { useModalTriggerState } from "../Modal";
import { PosthogAnalytics } from "../analytics/PosthogAnalytics";
import { useUrlParams } from "../UrlParams";
import { useCallViewKeyboardShortcuts } from "../useCallViewKeyboardShortcuts";
import { usePrefersReducedMotion } from "../usePrefersReducedMotion";
import { ElementWidgetActions, widget } from "../widget";
import { GridLayoutMenu } from "./GridLayoutMenu";
import { GroupCallInspector } from "./GroupCallInspector";
import styles from "./InCallView.module.css";
import { MatrixInfo } from "./VideoPreview";
import { useJoinRule } from "./useJoinRule";
import { ParticipantInfo } from "./useGroupCall";
import { ItemData, TileContent } from "../video-grid/VideoTile";
import { Config } from "../config/Config";
import { NewVideoGrid } from "../video-grid/NewVideoGrid";
import { OTelGroupCallMembership } from "../otel/OTelGroupCallMembership";
import { SettingsModal } from "../settings/SettingsModal";
import { InviteModal } from "./InviteModal";
import { useRageshakeRequestModal } from "../settings/submit-rageshake";
import { RageshakeRequestModal } from "./RageshakeRequestModal";
import { VideoTile } from "../video-grid/VideoTile";
import { UserChoices, useLiveKit } from "../livekit/useLiveKit";
import { useMediaDevices } from "../livekit/useMediaDevices";

const canScreenshare = "getDisplayMedia" in (navigator.mediaDevices ?? {});
// There is currently a bug in Safari our our code with cloning and sending MediaStreams
// or with getUsermedia and getDisplaymedia being used within the same session.
// For now we can disable screensharing in Safari.
const isSafari = /^((?!chrome|android).)*safari/i.test(navigator.userAgent);

interface ActiveCallProps extends Omit<Props, "livekitRoom"> {
  userChoices: UserChoices;
}

export function ActiveCall(props: ActiveCallProps) {
  const livekitRoom = useLiveKit(props.userChoices, {
    sfuUrl: Config.get().livekit!.server_url,
    jwtUrl: `${Config.get().livekit!.jwt_service_url}/token`,
    roomName: props.matrixInfo.roomName,
    userName: props.matrixInfo.userName,
    userIdentity: `${props.client.getUserId()}:${props.client.getDeviceId()}`,
  });

  return livekitRoom && <InCallView {...props} livekitRoom={livekitRoom} />;
}

interface Props {
  client: MatrixClient;
  groupCall: GroupCall;
  livekitRoom: Room;
  participants: Map<RoomMember, Map<string, ParticipantInfo>>;
  onLeave: () => void;
  unencryptedEventsFromUsers: Set<string>;
  hideHeader: boolean;
  matrixInfo: MatrixInfo;
  otelGroupCallMembership: OTelGroupCallMembership;
}

export function InCallView({
  client,
  groupCall,
  livekitRoom,
  participants,
  onLeave,
  unencryptedEventsFromUsers,
  hideHeader,
  matrixInfo,
  otelGroupCallMembership,
}: Props) {
  const { t } = useTranslation();
  usePreventScroll();

  const containerRef1 = useRef<HTMLDivElement | null>(null);
  const [containerRef2, bounds] = useMeasure({ polyfill: ResizeObserver });
  const boundsValid = bounds.height > 0;
  // Merge the refs so they can attach to the same element
  const containerRef = useCallback(
    (el: HTMLDivElement) => {
      containerRef1.current = el;
      containerRef2(el);
    },
    [containerRef1, containerRef2]
  );

  // Managed media devices state coupled with an active room.
  const roomMediaDevices = useMediaDevices(livekitRoom);

  const screenSharingTracks = useTracks(
    [{ source: Track.Source.ScreenShare, withPlaceholder: false }],
    {
      room: livekitRoom,
    }
  );
  const { layout, setLayout } = useVideoGridLayout(
    screenSharingTracks.length > 0
  );

  const [showInspector] = useShowInspector();
  const [showConnectionStats] = useShowConnectionStats();

  const { hideScreensharing } = useUrlParams();

  const {
    isMicrophoneEnabled,
    isCameraEnabled,
    isScreenShareEnabled,
    localParticipant,
  } = useLocalParticipant({ room: livekitRoom });

  const toggleMicrophone = useCallback(async () => {
    await localParticipant.setMicrophoneEnabled(!isMicrophoneEnabled);
  }, [localParticipant, isMicrophoneEnabled]);
  const toggleCamera = useCallback(async () => {
    await localParticipant.setCameraEnabled(!isCameraEnabled);
  }, [localParticipant, isCameraEnabled]);
  const toggleScreensharing = useCallback(async () => {
    await localParticipant.setScreenShareEnabled(!isScreenShareEnabled);
  }, [localParticipant, isScreenShareEnabled]);

  const joinRule = useJoinRule(groupCall.room);

  // This function incorrectly assumes that there is a camera and microphone, which is not always the case.
  // TODO: Make sure that this module is resilient when it comes to camera/microphone availability!
  useCallViewKeyboardShortcuts(
    containerRef1,
    toggleMicrophone,
    toggleCamera,
    async (muted) => await localParticipant.setMicrophoneEnabled(!muted)
  );

  useEffect(() => {
    widget?.api.transport.send(
      layout === "freedom"
        ? ElementWidgetActions.TileLayout
        : ElementWidgetActions.SpotlightLayout,
      {}
    );
  }, [layout]);

  useEffect(() => {
    if (widget) {
      const onTileLayout = async (ev: CustomEvent<IWidgetApiRequest>) => {
        setLayout("freedom");
        await widget.api.transport.reply(ev.detail, {});
      };
      const onSpotlightLayout = async (ev: CustomEvent<IWidgetApiRequest>) => {
        setLayout("spotlight");
        await widget.api.transport.reply(ev.detail, {});
      };

      widget.lazyActions.on(ElementWidgetActions.TileLayout, onTileLayout);
      widget.lazyActions.on(
        ElementWidgetActions.SpotlightLayout,
        onSpotlightLayout
      );

      return () => {
        widget.lazyActions.off(ElementWidgetActions.TileLayout, onTileLayout);
        widget.lazyActions.off(
          ElementWidgetActions.SpotlightLayout,
          onSpotlightLayout
        );
      };
    }
  }, [setLayout]);

<<<<<<< HEAD
=======
  const items = useMemo(() => {
    const tileDescriptors: TileDescriptor[] = [];
    const localUserId = client.getUserId()!;
    const localDeviceId = client.getDeviceId()!;

    // One tile for each participant, to start with (we want a tile for everyone we
    // think should be in the call, even if we don't have a call feed for them yet)
    for (const [member, participantMap] of participants) {
      for (const [deviceId, { connectionState, presenter }] of participantMap) {
        const callFeed = userMediaFeeds.find(
          (f) => f.userId === member.userId && f.deviceId === deviceId
        );

        tileDescriptors.push({
          id: `${member.userId} ${deviceId}`,
          member,
          callFeed,
          focused: screenshareFeeds.length === 0 && callFeed === activeSpeaker,
          isLocal: member.userId === localUserId && deviceId === localDeviceId,
          presenter,
          largeBaseSize: false,
          connectionState,
        });
      }
    }

    PosthogAnalytics.instance.eventCallEnded.cacheParticipantCountChanged(
      tileDescriptors.length
    );

    // Add the screenshares too
    for (const screenshareFeed of screenshareFeeds) {
      const member = screenshareFeed.getMember()!;
      const deviceId = screenshareFeed.deviceId!;
      const connectionState = participants
        .get(member)
        ?.get(screenshareFeed.deviceId!)?.connectionState;

      // If the participant has left, their screenshare feed is stale and we
      // shouldn't bother showing it
      if (connectionState !== undefined) {
        tileDescriptors.push({
          id: screenshareFeed.stream.id,
          member,
          callFeed: screenshareFeed,
          focused: true,
          isLocal: screenshareFeed.isLocal(),
          presenter: false,
          largeBaseSize: true,
          placeNear: `${member.userId} ${deviceId}`,
          connectionState,
        });
      }
    }

    return tileDescriptors;
  }, [client, participants, userMediaFeeds, activeSpeaker, screenshareFeeds]);

>>>>>>> 4e5a7507
  const reducedControls = boundsValid && bounds.width <= 400;
  const noControls = reducedControls && bounds.height <= 400;

  const items = useParticipantTiles(livekitRoom, participants);

  // The maximised participant is the focused (active) participant, given the
  // window is too small to show everyone
  const maximisedParticipant = useMemo(
    () =>
      noControls
        ? items.find((item) => item.focused) ?? items.at(0) ?? null
        : null,
    [noControls, items]
  );

  const Grid =
    items.length > 12 && layout === "freedom" ? NewVideoGrid : VideoGrid;

  const prefersReducedMotion = usePrefersReducedMotion();

  const renderContent = (): JSX.Element => {
    if (items.length === 0) {
      return (
        <div className={styles.centerMessage}>
          <p>{t("Waiting for other participants…")}</p>
        </div>
      );
    }
    if (maximisedParticipant) {
      return (
        <VideoTile
          targetHeight={bounds.height}
          targetWidth={bounds.width}
          key={maximisedParticipant.id}
          data={maximisedParticipant.data}
          showSpeakingIndicator={false}
          showConnectionStats={showConnectionStats}
        />
      );
    }

    return (
      <Grid
        items={items}
        layout={layout}
        disableAnimations={prefersReducedMotion || isSafari}
      >
        {(props) => (
          <VideoTile
            showSpeakingIndicator={items.length > 2}
            showConnectionStats={showConnectionStats}
            {...props}
            ref={props.ref as Ref<HTMLDivElement>}
          />
        )}
      </Grid>
    );
  };

  const {
    modalState: rageshakeRequestModalState,
    modalProps: rageshakeRequestModalProps,
  } = useRageshakeRequestModal(groupCall.room.roomId);

  const {
    modalState: settingsModalState,
    modalProps: settingsModalProps,
  }: {
    modalState: OverlayTriggerState;
    modalProps: {
      isOpen: boolean;
      onClose: () => void;
    };
  } = useModalTriggerState();

  const openSettings = useCallback(() => {
    settingsModalState.open();
  }, [settingsModalState]);

  const {
    modalState: inviteModalState,
    modalProps: inviteModalProps,
  }: {
    modalState: OverlayTriggerState;
    modalProps: {
      isOpen: boolean;
      onClose: () => void;
    };
  } = useModalTriggerState();

  const openInvite = useCallback(() => {
    inviteModalState.open();
  }, [inviteModalState]);

  const containerClasses = classNames(styles.inRoom, {
    [styles.maximised]: undefined,
  });

  let footer: JSX.Element | null;

  if (noControls) {
    footer = null;
  } else {
    const buttons: JSX.Element[] = [];

    buttons.push(
      <MicButton
        key="1"
        muted={!isMicrophoneEnabled}
        onPress={toggleMicrophone}
        data-testid="incall_mute"
      />,
      <VideoButton
        key="2"
        muted={!isCameraEnabled}
        onPress={toggleCamera}
        data-testid="incall_videomute"
      />
    );

    if (!reducedControls) {
      if (canScreenshare && !hideScreensharing && !isSafari) {
        buttons.push(
          <ScreenshareButton
            key="3"
            enabled={isScreenShareEnabled}
            onPress={toggleScreensharing}
            data-testid="incall_screenshare"
          />
        );
      }
      if (!maximisedParticipant) {
        buttons.push(<SettingsButton key="4" onPress={openSettings} />);
      }
    }

    buttons.push(
      <HangupButton key="6" onPress={onLeave} data-testid="incall_leave" />
    );
    footer = <div className={styles.footer}>{buttons}</div>;
  }

  return (
    <div className={containerClasses} ref={containerRef}>
      {!hideHeader && (
        <Header>
          <LeftNav>
            <RoomHeaderInfo
              roomName={matrixInfo.roomName}
              avatarUrl={matrixInfo.avatarUrl}
            />
            <VersionMismatchWarning
              users={unencryptedEventsFromUsers}
              room={groupCall.room}
            />
          </LeftNav>
          <RightNav>
            <GridLayoutMenu layout={layout} setLayout={setLayout} />
            {joinRule === JoinRule.Public && (
              <InviteButton variant="icon" onClick={openInvite} />
            )}
          </RightNav>
        </Header>
      )}
      <div className={styles.controlsOverlay}>
        {renderContent()}
        {footer}
      </div>
      <GroupCallInspector
        client={client}
        groupCall={groupCall}
        otelGroupCallMembership={otelGroupCallMembership}
        show={showInspector}
      />
      {rageshakeRequestModalState.isOpen && !noControls && (
        <RageshakeRequestModal
          {...rageshakeRequestModalProps}
          roomIdOrAlias={matrixInfo.roomIdOrAlias}
        />
      )}
      {settingsModalState.isOpen && (
        <SettingsModal
          client={client}
          roomId={groupCall.room.roomId}
          mediaDevices={roomMediaDevices}
          {...settingsModalProps}
        />
      )}
      {inviteModalState.isOpen && (
        <InviteModal
          roomIdOrAlias={matrixInfo.roomIdOrAlias}
          {...inviteModalProps}
        />
      )}
    </div>
  );
}

function useParticipantTiles(
  livekitRoom: Room,
  participants: Map<RoomMember, Map<string, ParticipantInfo>>
): TileDescriptor<ItemData>[] {
  const sfuParticipants = useParticipants({
    room: livekitRoom,
  });

  const items = useMemo(() => {
    // The IDs of the participants who published membership event to the room (i.e. are present from Matrix perspective).
    const matrixParticipants: Map<string, RoomMember> = new Map(
      [...participants.entries()].flatMap(([user, devicesMap]) => {
        return [...devicesMap.keys()].map((deviceId) => [
          `${user.userId}:${deviceId}`,
          user,
        ]);
      })
    );

    const hasPresenter =
      sfuParticipants.find((p) => p.isScreenShareEnabled) !== undefined;

    const speakActiveTime = new Date();
    speakActiveTime.setSeconds(speakActiveTime.getSeconds() - 10);
    // Iterate over SFU participants (those who actually are present from the SFU perspective) and create tiles for them.
    const tiles: TileDescriptor<ItemData>[] = sfuParticipants.flatMap(
      (sfuParticipant) => {
        const hadSpokedInTime =
          !hasPresenter && sfuParticipant.lastSpokeAt
            ? sfuParticipant.lastSpokeAt > speakActiveTime
            : false;

        const id = sfuParticipant.identity;
        const member = matrixParticipants.get(id);
        const userMediaTile = {
          id,
          focused: false,
          isPresenter: sfuParticipant.isScreenShareEnabled,
          isSpeaker:
            (sfuParticipant.isSpeaking || hadSpokedInTime) &&
            !sfuParticipant.isLocal,
          hasVideo: sfuParticipant.isCameraEnabled,
          local: sfuParticipant.isLocal,
          data: {
            member,
            sfuParticipant,
            content: TileContent.UserMedia,
          },
        };

        // If there is a screen sharing enabled for this participant, create a tile for it as well.
        let screenShareTile: TileDescriptor<ItemData> | undefined;
        if (sfuParticipant.isScreenShareEnabled) {
          screenShareTile = {
            ...userMediaTile,
            id: `${id}:screen-share`,
            focused: true,
            data: {
              ...userMediaTile.data,
              content: TileContent.ScreenShare,
            },
          };
        }

        return screenShareTile
          ? [userMediaTile, screenShareTile]
          : [userMediaTile];
      }
    );

    PosthogAnalytics.instance.eventCallEnded.cacheParticipantCountChanged(
      tiles.length
    );

    return tiles;
  }, [participants, sfuParticipants]);

  return items;
}<|MERGE_RESOLUTION|>--- conflicted
+++ resolved
@@ -223,67 +223,6 @@
     }
   }, [setLayout]);
 
-<<<<<<< HEAD
-=======
-  const items = useMemo(() => {
-    const tileDescriptors: TileDescriptor[] = [];
-    const localUserId = client.getUserId()!;
-    const localDeviceId = client.getDeviceId()!;
-
-    // One tile for each participant, to start with (we want a tile for everyone we
-    // think should be in the call, even if we don't have a call feed for them yet)
-    for (const [member, participantMap] of participants) {
-      for (const [deviceId, { connectionState, presenter }] of participantMap) {
-        const callFeed = userMediaFeeds.find(
-          (f) => f.userId === member.userId && f.deviceId === deviceId
-        );
-
-        tileDescriptors.push({
-          id: `${member.userId} ${deviceId}`,
-          member,
-          callFeed,
-          focused: screenshareFeeds.length === 0 && callFeed === activeSpeaker,
-          isLocal: member.userId === localUserId && deviceId === localDeviceId,
-          presenter,
-          largeBaseSize: false,
-          connectionState,
-        });
-      }
-    }
-
-    PosthogAnalytics.instance.eventCallEnded.cacheParticipantCountChanged(
-      tileDescriptors.length
-    );
-
-    // Add the screenshares too
-    for (const screenshareFeed of screenshareFeeds) {
-      const member = screenshareFeed.getMember()!;
-      const deviceId = screenshareFeed.deviceId!;
-      const connectionState = participants
-        .get(member)
-        ?.get(screenshareFeed.deviceId!)?.connectionState;
-
-      // If the participant has left, their screenshare feed is stale and we
-      // shouldn't bother showing it
-      if (connectionState !== undefined) {
-        tileDescriptors.push({
-          id: screenshareFeed.stream.id,
-          member,
-          callFeed: screenshareFeed,
-          focused: true,
-          isLocal: screenshareFeed.isLocal(),
-          presenter: false,
-          largeBaseSize: true,
-          placeNear: `${member.userId} ${deviceId}`,
-          connectionState,
-        });
-      }
-    }
-
-    return tileDescriptors;
-  }, [client, participants, userMediaFeeds, activeSpeaker, screenshareFeeds]);
-
->>>>>>> 4e5a7507
   const reducedControls = boundsValid && bounds.width <= 400;
   const noControls = reducedControls && bounds.height <= 400;
 
@@ -525,6 +464,7 @@
             !sfuParticipant.isLocal,
           hasVideo: sfuParticipant.isCameraEnabled,
           local: sfuParticipant.isLocal,
+          largeBaseSize: false,
           data: {
             member,
             sfuParticipant,
@@ -539,6 +479,8 @@
             ...userMediaTile,
             id: `${id}:screen-share`,
             focused: true,
+            largeBaseSize: true,
+            placeNear: id,
             data: {
               ...userMediaTile.data,
               content: TileContent.ScreenShare,
