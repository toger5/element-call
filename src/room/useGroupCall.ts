/*
Copyright 2022 New Vector Ltd

Licensed under the Apache License, Version 2.0 (the "License");
you may not use this file except in compliance with the License.
You may obtain a copy of the License at

    http://www.apache.org/licenses/LICENSE-2.0

Unless required by applicable law or agreed to in writing, software
distributed under the License is distributed on an "AS IS" BASIS,
WITHOUT WARRANTIES OR CONDITIONS OF ANY KIND, either express or implied.
See the License for the specific language governing permissions and
limitations under the License.
*/

import { useCallback, useEffect, useReducer, useState } from "react";
import {
  GroupCallEvent,
  GroupCallState,
  GroupCall,
  GroupCallErrorCode,
  GroupCallUnknownDeviceError,
  GroupCallError,
  GroupCallStatsReportEvent,
  GroupCallStatsReport,
} from "matrix-js-sdk/src/webrtc/groupCall";
import { CallFeed, CallFeedEvent } from "matrix-js-sdk/src/webrtc/callFeed";
import { RoomMember } from "matrix-js-sdk/src/models/room-member";
import { useTranslation } from "react-i18next";
import { IWidgetApiRequest } from "matrix-widget-api";
import { MatrixClient } from "matrix-js-sdk";
import {
  ByteSentStatsReport,
  ConnectionStatsReport,
} from "matrix-js-sdk/src/webrtc/stats/statsReport";

import { usePageUnload } from "./usePageUnload";
import { PosthogAnalytics } from "../analytics/PosthogAnalytics";
import { TranslatedError, translatedError } from "../TranslatedError";
import { ElementWidgetActions, ScreenshareStartData, widget } from "../widget";
import { OTelGroupCallMembership } from "../otel/OTelGroupCallMembership";
import { ElementCallOpenTelemetry } from "../otel/otel";

export enum ConnectionState {
  EstablishingCall = "establishing call", // call hasn't been established yet
  WaitMedia = "wait_media", // call is set up, waiting for ICE to connect
  Connected = "connected", // media is flowing
}

export interface ParticipantInfo {
  connectionState: ConnectionState;
  presenter: boolean;
}

export interface UseGroupCallReturnType {
  state: GroupCallState;
  localCallFeed: CallFeed;
  activeSpeaker: CallFeed | null;
  userMediaFeeds: CallFeed[];
  microphoneMuted: boolean;
  localVideoMuted: boolean;
  error: TranslatedError | null;
  initLocalCallFeed: () => void;
  enter: () => void;
  leave: () => void;
  toggleLocalVideoMuted: () => void;
  toggleMicrophoneMuted: () => void;
  toggleScreensharing: () => void;
  setMicrophoneMuted: (muted: boolean) => void;
  requestingScreenshare: boolean;
  isScreensharing: boolean;
  screenshareFeeds: CallFeed[];
  localDesktopCapturerSourceId: string; // XXX: This looks unused?
  participants: Map<RoomMember, Map<string, ParticipantInfo>>;
  hasLocalParticipant: boolean;
  unencryptedEventsFromUsers: Set<string>;
  otelGroupCallMembership: OTelGroupCallMembership;
}

interface State {
  state: GroupCallState;
  localCallFeed: CallFeed;
  activeSpeaker: CallFeed | null;
  userMediaFeeds: CallFeed[];
  error: TranslatedError | null;
  microphoneMuted: boolean;
  localVideoMuted: boolean;
  screenshareFeeds: CallFeed[];
  localDesktopCapturerSourceId: string;
  isScreensharing: boolean;
  requestingScreenshare: boolean;
  participants: Map<RoomMember, Map<string, ParticipantInfo>>;
  hasLocalParticipant: boolean;
}

// This is a bit of a hack, but we keep the opentelemetry tracker object at the file
// level so that it doesn't pop in & out of existence as react mounts & unmounts
// components. The right solution is probably for this to live in the js-sdk and have
// the same lifetime as groupcalls themselves.
let groupCallOTelMembership: OTelGroupCallMembership;
let groupCallOTelMembershipGroupCallId: string;

function getParticipants(
  groupCall: GroupCall
): Map<RoomMember, Map<string, ParticipantInfo>> {
  const participants = new Map<RoomMember, Map<string, ParticipantInfo>>();

  for (const [member, participantsStateMap] of groupCall.participants) {
    const participantInfoMap = new Map<string, ParticipantInfo>();
    participants.set(member, participantInfoMap);

    for (const [deviceId, participant] of participantsStateMap) {
      const feed = groupCall.userMediaFeeds.find(
        (f) => f.userId === member.userId && f.deviceId === deviceId
      );

      let connectionState: ConnectionState;
      // If we allow calls without media, we have no feeds and cannot read the connection status from them.
      // @TODO: The connection state should generally not be determined by the feed.
      if (
        groupCall.allowCallWithoutVideoAndAudio &&
        !feed &&
        !participant.screensharing
      ) {
        connectionState = ConnectionState.Connected;
      } else {
        connectionState = feed
          ? feed.connected
            ? ConnectionState.Connected
            : ConnectionState.WaitMedia
          : ConnectionState.EstablishingCall;
      }
      participantInfoMap.set(deviceId, {
        connectionState,
        presenter: participant.screensharing,
      });
    }
  }

  return participants;
}

export function useGroupCall(
  groupCall: GroupCall,
  client: MatrixClient
): UseGroupCallReturnType {
  const [
    {
      state,
      localCallFeed,
      activeSpeaker,
      userMediaFeeds,
      error,
      microphoneMuted,
      localVideoMuted,
      isScreensharing,
      screenshareFeeds,
      localDesktopCapturerSourceId,
      participants,
      hasLocalParticipant,
      requestingScreenshare,
    },
    setState,
  ] = useState<State>({
    state: GroupCallState.LocalCallFeedUninitialized,
    localCallFeed: null,
    activeSpeaker: null,
    userMediaFeeds: [],
    error: null,
    microphoneMuted: false,
    localVideoMuted: false,
    isScreensharing: false,
    screenshareFeeds: [],
    localDesktopCapturerSourceId: null,
    requestingScreenshare: false,
    participants: new Map(),
    hasLocalParticipant: false,
  });

  if (groupCallOTelMembershipGroupCallId !== groupCall.groupCallId) {
    if (groupCallOTelMembership) groupCallOTelMembership.dispose();

    // If the user disables analytics, this will stay around until they leave the call
    // so analytics will be disabled once they leave.
    if (ElementCallOpenTelemetry.instance) {
      groupCallOTelMembership = new OTelGroupCallMembership(groupCall, client);
      groupCallOTelMembershipGroupCallId = groupCall.groupCallId;
    } else {
      groupCallOTelMembership = undefined;
    }
  }

  const [unencryptedEventsFromUsers, addUnencryptedEventUser] = useReducer(
    (state: Set<string>, newVal: string) => {
      return new Set(state).add(newVal);
    },
    new Set<string>()
  );

  const updateState = useCallback(
    (state: Partial<State>) => setState((prev) => ({ ...prev, ...state })),
    [setState]
  );

  const doNothingMediaActionCallback = useCallback(
    (details: MediaSessionActionDetails) => {},
    []
  );

  const leaveCall = useCallback(() => {
    groupCallOTelMembership?.onLeaveCall();
    groupCall.leave();
  }, [groupCall]);

  useEffect(() => {
    // disable the media action keys, otherwise audio elements get paused when
    // the user presses media keys or unplugs headphones, etc.
    // Note there are actions for muting / unmuting a microphone & hanging up
    // which we could wire up.
    const mediaActions: MediaSessionAction[] = [
      "play",
      "pause",
      "stop",
      "nexttrack",
      "previoustrack",
    ];

    for (const mediaAction of mediaActions) {
      navigator.mediaSession?.setActionHandler(
        mediaAction,
        doNothingMediaActionCallback
      );
    }

    return () => {
      for (const mediaAction of mediaActions) {
        navigator.mediaSession?.setActionHandler(mediaAction, null);
      }
    };
  }, [doNothingMediaActionCallback]);

  useEffect(() => {
    function onGroupCallStateChanged() {
      updateState({
        state: groupCall.state,
        localCallFeed: groupCall.localCallFeed,
        activeSpeaker: groupCall.activeSpeaker ?? null,
        userMediaFeeds: [...groupCall.userMediaFeeds],
        microphoneMuted: groupCall.isMicrophoneMuted(),
        localVideoMuted: groupCall.isLocalVideoMuted(),
        isScreensharing: groupCall.isScreensharing(),
        localDesktopCapturerSourceId: groupCall.localDesktopCapturerSourceId,
        screenshareFeeds: [...groupCall.screenshareFeeds],
      });
    }

    const prevUserMediaFeeds = new Set<CallFeed>();

    function onUserMediaFeedsChanged(userMediaFeeds: CallFeed[]): void {
      for (const feed of prevUserMediaFeeds) {
        feed.off(CallFeedEvent.ConnectedChanged, onConnectedChanged);
      }
      prevUserMediaFeeds.clear();

      for (const feed of userMediaFeeds) {
        feed.on(CallFeedEvent.ConnectedChanged, onConnectedChanged);
        prevUserMediaFeeds.add(feed);
      }

      updateState({
        userMediaFeeds: [...userMediaFeeds],
        participants: getParticipants(groupCall),
      });
    }

    const prevScreenshareFeeds = new Set<CallFeed>();

    function onScreenshareFeedsChanged(screenshareFeeds: CallFeed[]): void {
      for (const feed of prevScreenshareFeeds) {
        feed.off(CallFeedEvent.ConnectedChanged, onConnectedChanged);
      }
      prevScreenshareFeeds.clear();

      for (const feed of screenshareFeeds) {
        feed.on(CallFeedEvent.ConnectedChanged, onConnectedChanged);
        prevScreenshareFeeds.add(feed);
      }

      updateState({
        screenshareFeeds: [...screenshareFeeds],
      });
    }

    function onConnectedChanged(connected: boolean): void {
      updateState({
        participants: getParticipants(groupCall),
      });
    }

    function onActiveSpeakerChanged(activeSpeaker: CallFeed | undefined): void {
      updateState({
        activeSpeaker: activeSpeaker ?? null,
      });
    }

    function onLocalMuteStateChanged(
      microphoneMuted: boolean,
      localVideoMuted: boolean
    ): void {
      updateState({
        microphoneMuted,
        localVideoMuted,
      });
    }

    function onLocalScreenshareStateChanged(
      isScreensharing: boolean,
      _localScreenshareFeed: CallFeed,
      localDesktopCapturerSourceId: string
    ): void {
      updateState({
        isScreensharing,
        localDesktopCapturerSourceId,
      });
    }

    function onCallsChanged(): void {
      updateState({ participants: getParticipants(groupCall) });
    }

    function onParticipantsChanged(): void {
      updateState({
        participants: getParticipants(groupCall),
        hasLocalParticipant: groupCall.hasLocalParticipant(),
      });
    }

    function onError(e: GroupCallError): void {
      if (e.code === GroupCallErrorCode.UnknownDevice) {
        const unknownDeviceError = e as GroupCallUnknownDeviceError;
        addUnencryptedEventUser(unknownDeviceError.userId);
      }
    }

    function onConnectionStatsReport(
      report: GroupCallStatsReport<ConnectionStatsReport>
    ): void {
      groupCallOTelMembership?.onConnectionStatsReport(report);
    }

    function onByteSentStatsReport(
      report: GroupCallStatsReport<ByteSentStatsReport>
    ): void {
      groupCallOTelMembership?.onByteSentStatsReport(report);
    }

    groupCall.on(GroupCallEvent.GroupCallStateChanged, onGroupCallStateChanged);
    groupCall.on(GroupCallEvent.UserMediaFeedsChanged, onUserMediaFeedsChanged);
    groupCall.on(
      GroupCallEvent.ScreenshareFeedsChanged,
      onScreenshareFeedsChanged
    );
    groupCall.on(GroupCallEvent.ActiveSpeakerChanged, onActiveSpeakerChanged);
    groupCall.on(GroupCallEvent.LocalMuteStateChanged, onLocalMuteStateChanged);
    groupCall.on(
      GroupCallEvent.LocalScreenshareStateChanged,
      onLocalScreenshareStateChanged
    );
    groupCall.on(GroupCallEvent.CallsChanged, onCallsChanged);
    groupCall.on(GroupCallEvent.ParticipantsChanged, onParticipantsChanged);
    groupCall.on(GroupCallEvent.Error, onError);

    groupCall.on(
      GroupCallStatsReportEvent.ConnectionStats,
      onConnectionStatsReport
    );

    groupCall.on(
      GroupCallStatsReportEvent.ByteSentStats,
      onByteSentStatsReport
    );

    updateState({
      error: null,
      state: groupCall.state,
      localCallFeed: groupCall.localCallFeed,
      activeSpeaker: groupCall.activeSpeaker ?? null,
      userMediaFeeds: [...groupCall.userMediaFeeds],
      microphoneMuted: groupCall.isMicrophoneMuted(),
      localVideoMuted: groupCall.isLocalVideoMuted(),
      isScreensharing: groupCall.isScreensharing(),
      localDesktopCapturerSourceId: groupCall.localDesktopCapturerSourceId,
      screenshareFeeds: [...groupCall.screenshareFeeds],
      participants: getParticipants(groupCall),
      hasLocalParticipant: groupCall.hasLocalParticipant(),
    });

    return () => {
      groupCall.removeListener(
        GroupCallEvent.GroupCallStateChanged,
        onGroupCallStateChanged
      );
      groupCall.removeListener(
        GroupCallEvent.UserMediaFeedsChanged,
        onUserMediaFeedsChanged
      );
      groupCall.removeListener(
        GroupCallEvent.ScreenshareFeedsChanged,
        onScreenshareFeedsChanged
      );
      groupCall.removeListener(
        GroupCallEvent.ActiveSpeakerChanged,
        onActiveSpeakerChanged
      );
      groupCall.removeListener(
        GroupCallEvent.LocalMuteStateChanged,
        onLocalMuteStateChanged
      );
      groupCall.removeListener(
        GroupCallEvent.LocalScreenshareStateChanged,
        onLocalScreenshareStateChanged
      );
      groupCall.removeListener(GroupCallEvent.CallsChanged, onCallsChanged);
      groupCall.removeListener(
        GroupCallEvent.ParticipantsChanged,
        onParticipantsChanged
      );
      groupCall.removeListener(GroupCallEvent.Error, onError);
<<<<<<< HEAD
      groupCall.removeListener(
        GroupCallStatsReportEvent.ConnectionStats,
        onConnectionStatsReport
      );
      groupCall.removeListener(
        GroupCallStatsReportEvent.ByteSentStats,
        onByteSentStatsReport
      );
      groupCall.leave();
=======
      leaveCall();
>>>>>>> dc725f90
    };
  }, [groupCall, updateState, leaveCall]);

  usePageUnload(() => {
    leaveCall();
  });

  const initLocalCallFeed = useCallback(
    () => groupCall.initLocalCallFeed(),
    [groupCall]
  );

  const enter = useCallback(() => {
    if (
      groupCall.state !== GroupCallState.LocalCallFeedUninitialized &&
      groupCall.state !== GroupCallState.LocalCallFeedInitialized
    ) {
      return;
    }

    PosthogAnalytics.instance.eventCallEnded.cacheStartCall(new Date());
    PosthogAnalytics.instance.eventCallStarted.track(groupCall.groupCallId);

    // This must be called before we start trying to join the call, as we need to
    // have started tracking by the time calls start getting created.
    groupCallOTelMembership?.onJoinCall();

    groupCall.enter().catch((error) => {
      console.error(error);
      updateState({ error });
    });
  }, [groupCall, updateState]);

  const toggleLocalVideoMuted = useCallback(() => {
    const toggleToMute = !groupCall.isLocalVideoMuted();
    groupCall.setLocalVideoMuted(toggleToMute);
    groupCallOTelMembership?.onToggleLocalVideoMuted(toggleToMute);
    // TODO: These explict posthog calls should be unnecessary now with the posthog otel exporter?
    PosthogAnalytics.instance.eventMuteCamera.track(
      toggleToMute,
      groupCall.groupCallId
    );
  }, [groupCall]);

  const setMicrophoneMuted = useCallback(
    (setMuted) => {
      groupCall.setMicrophoneMuted(setMuted);
      groupCallOTelMembership?.onSetMicrophoneMuted(setMuted);
      PosthogAnalytics.instance.eventMuteMicrophone.track(
        setMuted,
        groupCall.groupCallId
      );
    },
    [groupCall]
  );

  const toggleMicrophoneMuted = useCallback(() => {
    const toggleToMute = !groupCall.isMicrophoneMuted();
    groupCallOTelMembership?.onToggleMicrophoneMuted(toggleToMute);
    setMicrophoneMuted(toggleToMute);
  }, [groupCall, setMicrophoneMuted]);

  const toggleScreensharing = useCallback(async () => {
    groupCallOTelMembership?.onToggleScreensharing(!groupCall.isScreensharing);

    if (!groupCall.isScreensharing()) {
      // toggling on
      updateState({ requestingScreenshare: true });

      try {
        await groupCall.setScreensharingEnabled(true, {
          audio: true,
          throwOnFail: true,
        });
        updateState({ requestingScreenshare: false });
      } catch (e) {
        // this will fail in Electron because getDisplayMedia just throws a permission
        // error, so if we have a widget API, try requesting via that.
        if (widget) {
          const reply = await widget.api.transport.send(
            ElementWidgetActions.ScreenshareRequest,
            {}
          );
          if (!reply.pending) {
            updateState({ requestingScreenshare: false });
          }
        }
      }
    } else {
      // toggling off
      groupCall.setScreensharingEnabled(false);
    }
  }, [groupCall, updateState]);

  const onScreenshareStart = useCallback(
    async (ev: CustomEvent<IWidgetApiRequest>) => {
      updateState({ requestingScreenshare: false });

      const data = ev.detail.data as unknown as ScreenshareStartData;

      await groupCall.setScreensharingEnabled(true, {
        desktopCapturerSourceId: data.desktopCapturerSourceId as string,
        audio: !data.desktopCapturerSourceId,
      });
      await widget.api.transport.reply(ev.detail, {});
    },
    [groupCall, updateState]
  );

  const onScreenshareStop = useCallback(
    async (ev: CustomEvent<IWidgetApiRequest>) => {
      updateState({ requestingScreenshare: false });
      await groupCall.setScreensharingEnabled(false);
      await widget.api.transport.reply(ev.detail, {});
    },
    [groupCall, updateState]
  );

  useEffect(() => {
    if (widget) {
      widget.lazyActions.on(
        ElementWidgetActions.ScreenshareStart,
        onScreenshareStart
      );
      widget.lazyActions.on(
        ElementWidgetActions.ScreenshareStop,
        onScreenshareStop
      );

      return () => {
        widget.lazyActions.off(
          ElementWidgetActions.ScreenshareStart,
          onScreenshareStart
        );
        widget.lazyActions.off(
          ElementWidgetActions.ScreenshareStop,
          onScreenshareStop
        );
      };
    }
  }, [onScreenshareStart, onScreenshareStop]);

  const { t } = useTranslation();

  useEffect(() => {
    if (window.RTCPeerConnection === undefined) {
      const error = translatedError(
        "WebRTC is not supported or is being blocked in this browser.",
        t
      );
      console.error(error);
      updateState({ error });
    }
  }, [t, updateState]);

  return {
    state,
    localCallFeed,
    activeSpeaker,
    userMediaFeeds,
    microphoneMuted,
    localVideoMuted,
    error,
    initLocalCallFeed,
    enter,
    leave: leaveCall,
    toggleLocalVideoMuted,
    toggleMicrophoneMuted,
    toggleScreensharing,
    setMicrophoneMuted,
    requestingScreenshare,
    isScreensharing,
    screenshareFeeds,
    localDesktopCapturerSourceId,
    participants,
    hasLocalParticipant,
    unencryptedEventsFromUsers,
    otelGroupCallMembership: groupCallOTelMembership,
  };
}<|MERGE_RESOLUTION|>--- conflicted
+++ resolved
@@ -427,19 +427,15 @@
         onParticipantsChanged
       );
       groupCall.removeListener(GroupCallEvent.Error, onError);
-<<<<<<< HEAD
-      groupCall.removeListener(
-        GroupCallStatsReportEvent.ConnectionStats,
-        onConnectionStatsReport
-      );
-      groupCall.removeListener(
-        GroupCallStatsReportEvent.ByteSentStats,
-        onByteSentStatsReport
-      );
-      groupCall.leave();
-=======
+      groupCall.removeListener(
+          GroupCallStatsReportEvent.ConnectionStats,
+          onConnectionStatsReport
+      );
+      groupCall.removeListener(
+          GroupCallStatsReportEvent.ByteSentStats,
+          onByteSentStatsReport
+      );
       leaveCall();
->>>>>>> dc725f90
     };
   }, [groupCall, updateState, leaveCall]);
 
