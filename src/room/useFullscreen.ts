--- conflicted
+++ resolved
@@ -61,26 +61,13 @@
   toggleFullscreen: (itemId: string) => void;
   exitFullscreen: () => void;
 } {
-<<<<<<< HEAD
   const [fullscreenItem, setFullscreenItem] = useReactiveState<string | null>(
     (prevItem) =>
-      prevItem == null ? null : items.find((i) => i === prevItem) ?? null,
+      prevItem == null ? null : (items.find((i) => i === prevItem) ?? null),
     [items],
   );
 
   const latestItems = useRef<string[]>(items);
-=======
-  const [fullscreenItem, setFullscreenItem] =
-    useReactiveState<TileDescriptor<T> | null>(
-      (prevItem) =>
-        prevItem == null
-          ? null
-          : (items.find((i) => i.id === prevItem.id) ?? null),
-      [items],
-    );
-
-  const latestItems = useRef<TileDescriptor<T>[]>(items);
->>>>>>> d53ad9a8
   latestItems.current = items;
 
   const latestFullscreenItem = useRef<string | null>(fullscreenItem);
@@ -90,11 +77,7 @@
     (itemId: string) => {
       setFullscreenItem(
         latestFullscreenItem.current === null
-<<<<<<< HEAD
-          ? latestItems.current.find((i) => i === itemId) ?? null
-=======
-          ? (latestItems.current.find((i) => i.id === itemId) ?? null)
->>>>>>> d53ad9a8
+          ? (latestItems.current.find((i) => i === itemId) ?? null)
           : null,
       );
     },
