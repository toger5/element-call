/*
Copyright 2021-2023 New Vector Ltd

Licensed under the Apache License, Version 2.0 (the "License");
you may not use this file except in compliance with the License.
You may obtain a copy of the License at

    http://www.apache.org/licenses/LICENSE-2.0

Unless required by applicable law or agreed to in writing, software
distributed under the License is distributed on an "AS IS" BASIS,
WITHOUT WARRANTIES OR CONDITIONS OF ANY KIND, either express or implied.
See the License for the specific language governing permissions and
limitations under the License.
*/

import { FC, useEffect, useState, useCallback, ReactNode } from "react";
import { MatrixRTCSession } from "matrix-js-sdk/src/matrixrtc/MatrixRTCSession";

import { useClientLegacy } from "../ClientContext";
import { ErrorView, LoadingView } from "../FullScreenView";
import { RoomAuthView } from "./RoomAuthView";
import { GroupCallLoader } from "./GroupCallLoader";
import { GroupCallView } from "./GroupCallView";
import { useUrlParams } from "../UrlParams";
import { useRegisterPasswordlessUser } from "../auth/useRegisterPasswordlessUser";
import { useOptInAnalytics } from "../settings/useSetting";
import { HomePage } from "../home/HomePage";
import { platform } from "../Platform";
import { AppSelectionModal } from "./AppSelectionModal";

export const RoomPage: FC = () => {
  const {
    roomAlias,
    roomId,
    viaServers,
    isEmbedded,
    preload,
    hideHeader,
    displayName,
  } = useUrlParams();
  const roomIdOrAlias = roomId ?? roomAlias;
  if (!roomIdOrAlias) {
    console.error("No room specified");
  }

  const [optInAnalytics, setOptInAnalytics] = useOptInAnalytics();
  const { registerPasswordlessUser } = useRegisterPasswordlessUser();
  const [isRegistering, setIsRegistering] = useState(false);

  useEffect(() => {
    // During the beta, opt into analytics by default
    if (optInAnalytics === null && setOptInAnalytics) setOptInAnalytics(true);
  }, [optInAnalytics, setOptInAnalytics]);

  const { loading, authenticated, client, error, passwordlessUser } =
    useClientLegacy();

  useEffect(() => {
    // If we've finished loading, are not already authed and we've been given a display name as
    // a URL param, automatically register a passwordless user
    if (!loading && !authenticated && displayName) {
      setIsRegistering(true);
      registerPasswordlessUser(displayName).finally(() => {
        setIsRegistering(false);
      });
    }
  }, [
    loading,
    authenticated,
    displayName,
    setIsRegistering,
    registerPasswordlessUser,
  ]);

  const groupCallView = useCallback(
    (rtcSession: MatrixRTCSession) => (
      <GroupCallView
        client={client!}
        rtcSession={rtcSession}
        isPasswordlessUser={passwordlessUser}
        isEmbedded={isEmbedded}
        preload={preload}
        hideHeader={hideHeader}
      />
    ),
    [client, passwordlessUser, isEmbedded, preload, hideHeader]
  );

  let content: ReactNode;
  if (loading || isRegistering) {
    content = <LoadingView />;
  } else if (error) {
    content = <ErrorView error={error} />;
  } else if (!client) {
    content = <RoomAuthView />;
  } else if (!roomIdOrAlias) {
    // TODO: This doesn't belong here, the app routes need to be reworked
    content = <HomePage />;
  } else {
    content = (
      <GroupCallLoader
        client={client}
        roomIdOrAlias={roomIdOrAlias}
        viaServers={viaServers}
        createPtt={isPtt}
      >
        {groupCallView}
      </GroupCallLoader>
    );
  }

  return (
<<<<<<< HEAD
    <GroupCallLoader
      client={client}
      roomIdOrAlias={roomIdOrAlias}
      viaServers={viaServers}
    >
      {groupCallView}
    </GroupCallLoader>
=======
    <>
      {content}
      {/* On mobile, show a prompt to launch the mobile app. If in embedded mode,
    that means we *are* in the mobile app and should show no further prompt. */}
      {(platform === "android" || platform === "ios") && !isEmbedded && (
        <AppSelectionModal roomId={roomId} />
      )}
    </>
>>>>>>> 6b358326
  );
};<|MERGE_RESOLUTION|>--- conflicted
+++ resolved
@@ -103,7 +103,6 @@
         client={client}
         roomIdOrAlias={roomIdOrAlias}
         viaServers={viaServers}
-        createPtt={isPtt}
       >
         {groupCallView}
       </GroupCallLoader>
@@ -111,15 +110,6 @@
   }
 
   return (
-<<<<<<< HEAD
-    <GroupCallLoader
-      client={client}
-      roomIdOrAlias={roomIdOrAlias}
-      viaServers={viaServers}
-    >
-      {groupCallView}
-    </GroupCallLoader>
-=======
     <>
       {content}
       {/* On mobile, show a prompt to launch the mobile app. If in embedded mode,
@@ -128,6 +118,5 @@
         <AppSelectionModal roomId={roomId} />
       )}
     </>
->>>>>>> 6b358326
   );
 };