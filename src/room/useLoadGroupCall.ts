/*
Copyright 2022 New Vector Ltd

Licensed under the Apache License, Version 2.0 (the "License");
you may not use this file except in compliance with the License.
You may obtain a copy of the License at

    http://www.apache.org/licenses/LICENSE-2.0

Unless required by applicable law or agreed to in writing, software
distributed under the License is distributed on an "AS IS" BASIS,
WITHOUT WARRANTIES OR CONDITIONS OF ANY KIND, either express or implied.
See the License for the specific language governing permissions and
limitations under the License.
*/

import { useState, useEffect } from "react";
import { logger } from "matrix-js-sdk/src/logger";
import { ClientEvent, MatrixClient } from "matrix-js-sdk/src/client";
import { SyncState } from "matrix-js-sdk/src/sync";
import { useTranslation } from "react-i18next";
<<<<<<< HEAD
import { MatrixRTCSession } from "matrix-js-sdk/src/matrixrtc/MatrixRTCSession";
=======
import { randomString } from "matrix-js-sdk/src/randomstring";
>>>>>>> a7351638

import type { Room } from "matrix-js-sdk/src/models/room";
import type { GroupCall } from "matrix-js-sdk/src/webrtc/groupCall";
import { setLocalStorageItem } from "../useLocalStorage";
import { isLocalRoomId, createRoom, roomNameFromRoomId } from "../matrix-utils";
<<<<<<< HEAD
=======
import { translatedError } from "../TranslatedError";
import { widget } from "../widget";
import { useEnableE2EE } from "../settings/useSetting";
import { getRoomSharedKeyLocalStorageKey } from "../e2ee/sharedKeyManagement";

const STATS_COLLECT_INTERVAL_TIME_MS = 10000;
>>>>>>> a7351638

export type GroupCallLoaded = {
  kind: "loaded";
  rtcSession: MatrixRTCSession;
};

export type GroupCallLoadFailed = {
  kind: "failed";
  error: Error;
};

export type GroupCallLoading = {
  kind: "loading";
};

export type GroupCallStatus =
  | GroupCallLoaded
  | GroupCallLoadFailed
  | GroupCallLoading;

export interface GroupCallLoadState {
  error?: Error;
  groupCall?: GroupCall;
}

export const useLoadGroupCall = (
  client: MatrixClient,
  roomIdOrAlias: string,
  viaServers: string[],
  createPtt: boolean
): GroupCallStatus => {
  const { t } = useTranslation();
  const [state, setState] = useState<GroupCallStatus>({ kind: "loading" });

  const [e2eeEnabled] = useEnableE2EE();

  useEffect(() => {
    const fetchOrCreateRoom = async (): Promise<Room> => {
      try {
        // We lowercase the localpart when we create the room, so we must lowercase
        // it here too (we just do the whole alias). We can't do the same to room IDs
        // though.
        const sanitisedIdOrAlias =
          roomIdOrAlias[0] === "#"
            ? roomIdOrAlias.toLowerCase()
            : roomIdOrAlias;

        const room = await client.joinRoom(sanitisedIdOrAlias, {
          viaServers,
        });
        logger.info(
          `Joined ${sanitisedIdOrAlias}, waiting room to be ready for group calls`
        );
        await client.waitUntilRoomReadyForGroupCalls(room.roomId);
        logger.info(`${sanitisedIdOrAlias}, is ready for group calls`);
        return room;
      } catch (error) {
        if (
          isLocalRoomId(roomIdOrAlias, client) &&
          // eslint-disable-next-line @typescript-eslint/ban-ts-comment
          // @ts-ignore
          (error.errcode === "M_NOT_FOUND" ||
            // eslint-disable-next-line @typescript-eslint/ban-ts-comment
            // @ts-ignore
            (error.message &&
              // eslint-disable-next-line @typescript-eslint/ban-ts-comment
              // @ts-ignore
              error.message.indexOf("Failed to fetch alias") !== -1))
        ) {
          // The room doesn't exist, but we can create it
          const [, roomId] = await createRoom(
            client,
            roomNameFromRoomId(roomIdOrAlias),
            createPtt,
            e2eeEnabled ?? false
          );

          if (e2eeEnabled) {
            setLocalStorageItem(
              getRoomSharedKeyLocalStorageKey(roomId),
              randomString(32)
            );
          }

          // likewise, wait for the room
          await client.waitUntilRoomReadyForGroupCalls(roomId);
          return client.getRoom(roomId)!;
        } else {
          throw error;
        }
      }
    };

    const fetchOrCreateGroupCall = async (): Promise<MatrixRTCSession> => {
      const room = await fetchOrCreateRoom();
      logger.debug(`Fetched / joined room ${roomIdOrAlias}`);

      const rtcSession = client.matrixRTC.getRoomSession(room);
      return rtcSession;
    };

    const waitForClientSyncing = async () => {
      if (client.getSyncState() !== SyncState.Syncing) {
        logger.debug(
          "useLoadGroupCall: waiting for client to start syncing..."
        );
        await new Promise<void>((resolve) => {
          const onSync = () => {
            if (client.getSyncState() === SyncState.Syncing) {
              client.off(ClientEvent.Sync, onSync);
              return resolve();
            }
          };
          client.on(ClientEvent.Sync, onSync);
        });
        logger.debug("useLoadGroupCall: client is now syncing.");
      }
    };

    waitForClientSyncing()
      .then(fetchOrCreateGroupCall)
      .then((rtcSession) => setState({ kind: "loaded", rtcSession }))
      .catch((error) => setState({ kind: "failed", error }));
  }, [client, roomIdOrAlias, viaServers, createPtt, t, e2eeEnabled]);

  return state;
};<|MERGE_RESOLUTION|>--- conflicted
+++ resolved
@@ -19,25 +19,15 @@
 import { ClientEvent, MatrixClient } from "matrix-js-sdk/src/client";
 import { SyncState } from "matrix-js-sdk/src/sync";
 import { useTranslation } from "react-i18next";
-<<<<<<< HEAD
 import { MatrixRTCSession } from "matrix-js-sdk/src/matrixrtc/MatrixRTCSession";
-=======
 import { randomString } from "matrix-js-sdk/src/randomstring";
->>>>>>> a7351638
 
 import type { Room } from "matrix-js-sdk/src/models/room";
 import type { GroupCall } from "matrix-js-sdk/src/webrtc/groupCall";
 import { setLocalStorageItem } from "../useLocalStorage";
 import { isLocalRoomId, createRoom, roomNameFromRoomId } from "../matrix-utils";
-<<<<<<< HEAD
-=======
-import { translatedError } from "../TranslatedError";
-import { widget } from "../widget";
 import { useEnableE2EE } from "../settings/useSetting";
 import { getRoomSharedKeyLocalStorageKey } from "../e2ee/sharedKeyManagement";
-
-const STATS_COLLECT_INTERVAL_TIME_MS = 10000;
->>>>>>> a7351638
 
 export type GroupCallLoaded = {
   kind: "loaded";
