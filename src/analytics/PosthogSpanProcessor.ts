/*
Copyright 2023 New Vector Ltd

Licensed under the Apache License, Version 2.0 (the "License");
you may not use this file except in compliance with the License.
You may obtain a copy of the License at

    http://www.apache.org/licenses/LICENSE-2.0

Unless required by applicable law or agreed to in writing, software
distributed under the License is distributed on an "AS IS" BASIS,
WITHOUT WARRANTIES OR CONDITIONS OF ANY KIND, either express or implied.
See the License for the specific language governing permissions and
limitations under the License.
*/

import {
  SpanProcessor,
  ReadableSpan,
  Span,
} from "@opentelemetry/sdk-trace-base";
import { hrTimeToMilliseconds } from "@opentelemetry/core";
import { logger } from "matrix-js-sdk/src/logger";

import { PosthogAnalytics } from "./PosthogAnalytics";

interface PrevCall {
  callId: string;
  hangupTs: number;
}

/**
 * The maximum time between hanging up and joining the same call that we would
 * consider a 'rejoin' on the user's part.
 */
const maxRejoinMs = 2 * 60 * 1000; // 2 minutes

/**
 * Span processor that extracts certain metrics from spans to send to PostHog
 */
export class PosthogSpanProcessor implements SpanProcessor {
  async forceFlush(): Promise<void> {}

  onStart(span: Span): void {
    // Hack: Yield to allow attributes to be set before processing
    Promise.resolve().then(() => {
      switch (span.name) {
        case "matrix.groupCallMembership":
          this.onGroupCallMembershipStart(span);
          return;
        case "matrix.groupCallMembership.summaryReport":
          this.onSummaryReportStart(span);
          return;
      }
    });
  }

  onEnd(span: ReadableSpan): void {
    switch (span.name) {
      case "matrix.groupCallMembership":
        this.onGroupCallMembershipEnd(span);
        return;
    }
  }

  private get prevCall(): PrevCall | null {
    // This is stored in localStorage so we can remember the previous call
    // across app restarts
    const data = localStorage.getItem("matrix-prev-call");
    if (data === null) return null;

    try {
      return JSON.parse(data);
    } catch (e) {
      logger.warn("Invalid prev call data", data);
      return null;
    }
  }

  private set prevCall(data: PrevCall | null) {
    localStorage.setItem("matrix-prev-call", JSON.stringify(data));
  }

  private onGroupCallMembershipStart(span: ReadableSpan): void {
    const prevCall = this.prevCall;
    const newCallId = span.attributes["matrix.confId"] as string;

    // If the user joined the same call within a short time frame, log this as a
    // rejoin. This is interesting as a call quality metric, since rejoins may
    // indicate that users had to intervene to make the product work.
    if (prevCall !== null && newCallId === prevCall.callId) {
      const duration = hrTimeToMilliseconds(span.startTime) - prevCall.hangupTs;
      if (duration <= maxRejoinMs) {
        PosthogAnalytics.instance.trackEvent({
          eventName: "Rejoin",
          callId: prevCall.callId,
          rejoinDuration: duration,
        });
      }
    }
  }

  private onGroupCallMembershipEnd(span: ReadableSpan): void {
    this.prevCall = {
      callId: span.attributes["matrix.confId"] as string,
      hangupTs: hrTimeToMilliseconds(span.endTime),
    };
  }

  private onSummaryReportStart(span: ReadableSpan): void {
    // Searching for an event like this:
    //    matrix.stats.summary
    //    matrix.stats.summary.percentageReceivedAudioMedia: 0.75
    //    matrix.stats.summary.percentageReceivedMedia: 1
    //    matrix.stats.summary.percentageReceivedVideoMedia: 0.75
    //    matrix.stats.summary.maxJitter: 100
    //    matrix.stats.summary.maxPacketLoss: 20
    const event = span.events.find((e) => e.name === "matrix.stats.summary");
    if (event !== undefined) {
      const attributes = event.attributes;
      if (attributes) {
        const mediaReceived = `${attributes["matrix.stats.summary.percentageReceivedMedia"]}`;
        const videoReceived = `${attributes["matrix.stats.summary.percentageReceivedVideoMedia"]}`;
        const audioReceived = `${attributes["matrix.stats.summary.percentageReceivedAudioMedia"]}`;
        const maxJitter = `${attributes["matrix.stats.summary.maxJitter"]}`;
        const maxPacketLoss = `${attributes["matrix.stats.summary.maxPacketLoss"]}`;
<<<<<<< HEAD
        const peerConnections = `${attributes["matrix.stats.summary.peerConnections"]}`;
=======
        const percentageConcealedAudio = `${attributes["matrix.stats.summary.percentageConcealedAudio"]}`;
>>>>>>> 7c5c4d18
        PosthogAnalytics.instance.trackEvent(
          {
            eventName: "MediaReceived",
            callId: span.attributes["matrix.confId"] as string,
            mediaReceived: mediaReceived,
            audioReceived: audioReceived,
            videoReceived: videoReceived,
            maxJitter: maxJitter,
            maxPacketLoss: maxPacketLoss,
<<<<<<< HEAD
            peerConnections: peerConnections,
=======
            percentageConcealedAudio: percentageConcealedAudio,
>>>>>>> 7c5c4d18
          },
          // Send instantly because the window might be closing
          { send_instantly: true }
        );
      }
    }
  }

  /**
   * Shutdown the processor.
   */
  shutdown(): Promise<void> {
    return Promise.resolve();
  }
}<|MERGE_RESOLUTION|>--- conflicted
+++ resolved
@@ -124,11 +124,8 @@
         const audioReceived = `${attributes["matrix.stats.summary.percentageReceivedAudioMedia"]}`;
         const maxJitter = `${attributes["matrix.stats.summary.maxJitter"]}`;
         const maxPacketLoss = `${attributes["matrix.stats.summary.maxPacketLoss"]}`;
-<<<<<<< HEAD
         const peerConnections = `${attributes["matrix.stats.summary.peerConnections"]}`;
-=======
         const percentageConcealedAudio = `${attributes["matrix.stats.summary.percentageConcealedAudio"]}`;
->>>>>>> 7c5c4d18
         PosthogAnalytics.instance.trackEvent(
           {
             eventName: "MediaReceived",
@@ -138,11 +135,8 @@
             videoReceived: videoReceived,
             maxJitter: maxJitter,
             maxPacketLoss: maxPacketLoss,
-<<<<<<< HEAD
             peerConnections: peerConnections,
-=======
             percentageConcealedAudio: percentageConcealedAudio,
->>>>>>> 7c5c4d18
           },
           // Send instantly because the window might be closing
           { send_instantly: true }
