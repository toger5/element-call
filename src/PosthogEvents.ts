/*
Copyright 2022 The Matrix.org Foundation C.I.C.

Licensed under the Apache License, Version 2.0 (the "License");
you may not use this file except in compliance with the License.
You may obtain a copy of the License at

    http://www.apache.org/licenses/LICENSE-2.0

Unless required by applicable law or agreed to in writing, software
distributed under the License is distributed on an "AS IS" BASIS,
WITHOUT WARRANTIES OR CONDITIONS OF ANY KIND, either express or implied.
See the License for the specific language governing permissions and
limitations under the License.
*/

import {
  IPosthogEvent,
  PosthogAnalytics,
  RegistrationType,
} from "./PosthogAnalytics";

interface CallEnded extends IPosthogEvent {
  eventName: "CallEnded";
  callId: string;
  callParticipantsOnLeave: number;
  callParticipantsMax: number;
  callDuration: number;
}

export class CallEndedTracker {
  private cache: { startTime: Date; maxParticipantsCount: number } = {
    startTime: new Date(0),
    maxParticipantsCount: 0,
  };

  cacheStartCall(time: Date) {
    this.cache.startTime = time;
  }

  cacheParticipantCountChanged(count: number) {
    this.cache.maxParticipantsCount = Math.max(
      count,
      this.cache.maxParticipantsCount
    );
  }

<<<<<<< HEAD
  track(callId: string, callParticipantsNow: number) {
    PosthogAnalytics.instance.trackEvent<CallEnded>({
      eventName: "CallEnded",
      callId: callId,
      callParticipantsMax: this.cache.maxParticipantsCount,
      callParticipantsOnLeave: callParticipantsNow,
      callDuration: (Date.now() - this.cache.startTime.getTime()) / 1000,
    });
=======
  track(callId: string, callParticipantsNow: number, sendInstantly: boolean) {
    PosthogAnalytics.instance.trackEvent<CallEnded>(
      {
        eventName: "CallEnded",
        callId: callId,
        callParticipantsMax: this.cache.maxParticipantsCount,
        callParticipantsOnLeave: callParticipantsNow,
        callDuration: (Date.now() - this.cache.startTime.getTime()) / 1000,
      },
      { send_instantly: sendInstantly }
    );
>>>>>>> 9b43d0b1
  }
}

interface CallStarted extends IPosthogEvent {
  eventName: "CallStarted";
  callId: string;
}

export class CallStartedTracker {
  track(callId: string) {
    PosthogAnalytics.instance.trackEvent<CallStarted>({
      eventName: "CallStarted",
      callId: callId,
    });
  }
}

interface Signup extends IPosthogEvent {
  eventName: "Signup";
  signupDuration: number;
}

export class SignupTracker {
  private cache: { signupStart: Date; signupEnd: Date } = {
    signupStart: new Date(0),
    signupEnd: new Date(0),
  };

  cacheSignupStart(time: Date) {
    this.cache.signupStart = time;
  }

  getSignupEndTime() {
    return this.cache.signupEnd;
  }

  cacheSignupEnd(time: Date) {
    this.cache.signupEnd = time;
  }

  track() {
    PosthogAnalytics.instance.trackEvent<Signup>({
      eventName: "Signup",
      signupDuration: Date.now() - this.cache.signupStart.getTime(),
    });
    PosthogAnalytics.instance.setRegistrationType(RegistrationType.Registered);
  }
}

interface Login extends IPosthogEvent {
  eventName: "Login";
}

export class LoginTracker {
  track() {
    PosthogAnalytics.instance.trackEvent<Login>({
      eventName: "Login",
    });
    PosthogAnalytics.instance.setRegistrationType(RegistrationType.Registered);
  }
}

interface MuteMicrophone {
  eventName: "MuteMicrophone";
  targetMuteState: "mute" | "unmute";
}

export class MuteMicrophoneTracker {
  track(targetIsMute: boolean) {
    PosthogAnalytics.instance.trackEvent<MuteMicrophone>({
      eventName: "MuteMicrophone",
      targetMuteState: targetIsMute ? "mute" : "unmute",
    });
  }
}

interface MuteCamera {
  eventName: "MuteCamera";
  targetMuteState: "mute" | "unmute";
}

export class MuteCameraTracker {
  track(targetIsMute: boolean) {
    PosthogAnalytics.instance.trackEvent<MuteCamera>({
      eventName: "MuteCamera",
      targetMuteState: targetIsMute ? "mute" : "unmute",
    });
  }
}<|MERGE_RESOLUTION|>--- conflicted
+++ resolved
@@ -45,16 +45,6 @@
     );
   }
 
-<<<<<<< HEAD
-  track(callId: string, callParticipantsNow: number) {
-    PosthogAnalytics.instance.trackEvent<CallEnded>({
-      eventName: "CallEnded",
-      callId: callId,
-      callParticipantsMax: this.cache.maxParticipantsCount,
-      callParticipantsOnLeave: callParticipantsNow,
-      callDuration: (Date.now() - this.cache.startTime.getTime()) / 1000,
-    });
-=======
   track(callId: string, callParticipantsNow: number, sendInstantly: boolean) {
     PosthogAnalytics.instance.trackEvent<CallEnded>(
       {
@@ -66,7 +56,6 @@
       },
       { send_instantly: sendInstantly }
     );
->>>>>>> 9b43d0b1
   }
 }
 
