--- conflicted
+++ resolved
@@ -57,23 +57,17 @@
 export type ValidClientState = {
   state: "valid";
   authenticated?: AuthenticatedClient;
+  // 'Disconnected' rather than 'connected' because it tracks specifically
+  // whether the client is supposed to be connected but is not
+  disconnected: boolean;
   setClient: (params?: SetClientParams) => void;
 };
-<<<<<<< HEAD
-=======
-const saveSession = (session: Session) =>
-  localStorage.setItem("matrix-auth-store", JSON.stringify(session));
-const clearSession = () => localStorage.removeItem("matrix-auth-store");
-const isDisconnected = (syncState, syncData) =>
-  syncState === "ERROR" && syncData?.error?.name === "ConnectionError";
->>>>>>> 49786762
 
 export type AuthenticatedClient = {
   client: MatrixClient;
   isPasswordlessUser: boolean;
   changePassword: (password: string) => Promise<void>;
   logout: () => void;
-<<<<<<< HEAD
 };
 
 export type ErrorState = {
@@ -104,11 +98,6 @@
   }
 
   return { client, setClient };
-=======
-  setClient: (client: MatrixClient, session: Session) => void;
-  error?: Error;
-  disconnected: boolean;
->>>>>>> 49786762
 }
 
 // Plain representation of the `ClientContext` as a helper for old components that expected an object with multiple fields.
@@ -163,46 +152,12 @@
 
 export const ClientProvider: FC<Props> = ({ children }) => {
   const history = useHistory();
-<<<<<<< HEAD
 
   const [initClientState, setInitClientState] = useState<
     InitResult | undefined
   >(undefined);
 
   const initializing = useRef(false);
-=======
-  const initializing = useRef(false);
-  const [
-    {
-      loading,
-      isAuthenticated,
-      isPasswordlessUser,
-      client,
-      userName,
-      error,
-      disconnected,
-    },
-    setState,
-  ] = useState<ClientProviderState>({
-    loading: true,
-    isAuthenticated: false,
-    isPasswordlessUser: false,
-    client: undefined,
-    userName: null,
-    error: undefined,
-    disconnected: false,
-  });
-
-  const onSync = (state: SyncState, _old: SyncState, data: ISyncStateData) => {
-    setState((currentState) => {
-      const disconnected = isDisconnected(state, data);
-      return disconnected === currentState.disconnected
-        ? currentState
-        : { ...currentState, disconnected };
-    });
-  };
-
->>>>>>> 49786762
   useEffect(() => {
     // In case the component is mounted, unmounted, and remounted quickly (as
     // React does in strict mode), we need to make sure not to doubly initialize
@@ -216,48 +171,11 @@
           logger.error("Failed to initialize client");
           return;
         }
-<<<<<<< HEAD
 
         setInitClientState(maybeClient);
-=======
-      }
-    };
-    let clientWithListener: MatrixClient;
-    init()
-      .then(({ client, isPasswordlessUser }) => {
-        clientWithListener = client;
-        setState({
-          client,
-          loading: false,
-          isAuthenticated: Boolean(client),
-          isPasswordlessUser,
-          userName: client?.getUserIdLocalpart(),
-          error: undefined,
-          disconnected: isDisconnected(
-            client?.getSyncState,
-            client?.getSyncStateData
-          ),
-        });
-        clientWithListener?.on(ClientEvent.Sync, onSync);
-      })
-      .catch((err) => {
-        logger.error(err);
-        setState({
-          client: undefined,
-          loading: false,
-          isAuthenticated: false,
-          isPasswordlessUser: false,
-          userName: null,
-          error: undefined,
-          disconnected: false,
-        });
->>>>>>> 49786762
       })
       .catch((err) => logger.error(err))
       .finally(() => (initializing.current = false));
-    return () => {
-      clientWithListener?.removeListener(ClientEvent.Sync, onSync);
-    };
   }, []);
 
   const changePassword = useCallback(
@@ -282,20 +200,9 @@
 
       saveSession({ ...session, passwordlessUser: false });
 
-<<<<<<< HEAD
       setInitClientState({
         client: initClientState.client,
         passwordlessUser: false,
-=======
-      setState({
-        client,
-        loading: false,
-        isAuthenticated: true,
-        isPasswordlessUser: false,
-        userName: client.getUserIdLocalpart(),
-        error: undefined,
-        disconnected: false,
->>>>>>> 49786762
       });
     },
     [initClientState?.client]
@@ -309,7 +216,6 @@
         oldClient.stopClient();
       }
 
-<<<<<<< HEAD
       if (clientParams) {
         saveSession(clientParams.session);
         setInitClientState({
@@ -319,35 +225,6 @@
       } else {
         clearSession();
         setInitClientState(undefined);
-=======
-      if (newClient) {
-        saveSession(session);
-
-        setState({
-          client: newClient,
-          loading: false,
-          isAuthenticated: true,
-          isPasswordlessUser: session.passwordlessUser,
-          userName: newClient.getUserIdLocalpart(),
-          error: undefined,
-          disconnected: isDisconnected(
-            newClient.getSyncState(),
-            newClient.getSyncStateData()
-          ),
-        });
-      } else {
-        clearSession();
-
-        setState({
-          client: undefined,
-          loading: false,
-          isAuthenticated: false,
-          isPasswordlessUser: false,
-          userName: null,
-          error: undefined,
-          disconnected: false,
-        });
->>>>>>> 49786762
       }
     },
     [initClientState?.client]
@@ -362,19 +239,7 @@
     await client.logout(true);
     await client.clearStores();
     clearSession();
-<<<<<<< HEAD
     setInitClientState(undefined);
-=======
-    setState({
-      client: undefined,
-      loading: false,
-      isAuthenticated: false,
-      isPasswordlessUser: true,
-      userName: "",
-      error: undefined,
-      disconnected: false,
-    });
->>>>>>> 49786762
     history.push("/");
     PosthogAnalytics.instance.setRegistrationType(RegistrationType.Guest);
   }, [history, initClientState?.client]);
@@ -403,7 +268,8 @@
     }, [initClientState?.client, setAlreadyOpenedErr, t])
   );
 
-<<<<<<< HEAD
+  const [isDisconnected, setIsDisconnected] = useState(false);
+
   const state: ClientState = useMemo(() => {
     if (alreadyOpenedErr) {
       return { state: "error", error: alreadyOpenedErr };
@@ -419,35 +285,27 @@
       };
     }
 
-    return { state: "valid", authenticated, setClient };
-  }, [alreadyOpenedErr, changePassword, initClientState, logout, setClient]);
-=======
-  const context = useMemo<ClientState>(
-    () => ({
-      loading,
-      isAuthenticated,
-      isPasswordlessUser,
-      client,
-      changePassword,
-      logout,
-      userName,
+    return {
+      state: "valid",
+      authenticated,
       setClient,
-      error: undefined,
-      disconnected,
-    }),
-    [
-      loading,
-      isAuthenticated,
-      isPasswordlessUser,
-      client,
-      changePassword,
-      logout,
-      userName,
-      setClient,
-      disconnected,
-    ]
-  );
->>>>>>> 49786762
+      disconnected: isDisconnected,
+    };
+  }, [
+    alreadyOpenedErr,
+    changePassword,
+    initClientState,
+    logout,
+    setClient,
+    isDisconnected,
+  ]);
+
+  const onSync = useCallback(
+    (state: SyncState, _old: SyncState | null, data?: ISyncStateData) => {
+      setIsDisconnected(clientIsDisconnected(state, data));
+    },
+    []
+  );
 
   useEffect(() => {
     if (!initClientState) {
@@ -459,7 +317,17 @@
 
     if (PosthogAnalytics.hasInstance())
       PosthogAnalytics.instance.onLoginStatusChanged();
-  }, [initClientState]);
+
+    if (initClientState.client) {
+      initClientState.client.on(ClientEvent.Sync, onSync);
+    }
+
+    return () => {
+      if (initClientState.client) {
+        initClientState.client.removeListener(ClientEvent.Sync, onSync);
+      }
+    };
+  }, [initClientState, onSync]);
 
   if (alreadyOpenedErr) {
     return <ErrorView error={alreadyOpenedErr} />;
@@ -553,4 +421,9 @@
   }
 
   return JSON.parse(data);
-};+};
+
+const clientIsDisconnected = (
+  syncState: SyncState,
+  syncData?: ISyncStateData
+) => syncState === "ERROR" && syncData?.error?.name === "ConnectionError";